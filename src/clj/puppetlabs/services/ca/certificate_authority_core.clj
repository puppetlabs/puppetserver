(ns puppetlabs.services.ca.certificate-authority-core
  (:import [java.io InputStream]
           (clojure.lang IFn)
           (org.joda.time DateTime))
  (:require [puppetlabs.puppetserver.certificate-authority :as ca]
            [puppetlabs.puppetserver.ringutils :as ringutils]
            [puppetlabs.ring-middleware.core :as middleware]
            [puppetlabs.ring-middleware.utils :as middleware-utils]
            [puppetlabs.puppetserver.liberator-utils :as liberator-utils]
            [puppetlabs.comidi :as comidi :refer [GET ANY PUT DELETE]]
            [bidi.schema :as bidi-schema]
            [slingshot.slingshot :as sling]
            [clojure.tools.logging :as log]
            [clojure.java.io :as io]
            [clojure.string :as string]
            [clj-time.core :as time]
            [clj-time.format :as time-format]
            [schema.core :as schema]
            [cheshire.core :as cheshire]
            [liberator.core :refer [defresource]]
            ;[liberator.dev :as liberator-dev]
            [liberator.representation :as representation]
            [ring.util.request :as request]
            [ring.util.response :as rr]
            [puppetlabs.trapperkeeper.services.status.status-core :as status-core]
            [puppetlabs.i18n.core :as i18n]))

;;;;;;;;;;;;;;;;;;;;;;;;;;;;;;;;;;;;;;;;;;;;;;;;;;;;;;;;;;;;;;;;;;;;;;;;;;;;;;;;
;;; Constants

(def puppet-ca-API-version
  "v1")

;;;;;;;;;;;;;;;;;;;;;;;;;;;;;;;;;;;;;;;;;;;;;;;;;;;;;;;;;;;;;;;;;;;;;;;;;;;;;;;;
;;; 'handler' functions for HTTP endpoints

;; Perhaps this could/should be in the tk context somewhere, and of
;; course it'll need to be used to guard any competing writes.
(def crl-write-serializer (Object.))

(defn handle-get-certificate
  [subject {:keys [cacert signeddir]}]
  (-> (if-let [certificate (ca/get-certificate subject cacert signeddir)]
        (rr/response certificate)
        (rr/not-found (i18n/tru "Could not find certificate {0}" subject)))
      (rr/content-type "text/plain")))

(defn handle-get-certificate-request
  [subject {:keys [csrdir]}]
  (-> (if-let [certificate-request (ca/get-certificate-request subject csrdir)]
        (rr/response certificate-request)
        (rr/not-found (i18n/tru "Could not find certificate_request {0}" subject)))
      (rr/content-type "text/plain")))

(schema/defn handle-put-certificate-request!
  [subject :- String
   certificate-request :- InputStream
   ca-settings :- ca/CaSettings]
  (sling/try+
    (ca/process-csr-submission! subject certificate-request ca-settings)
    (rr/content-type (rr/response nil) "text/plain")
    (catch ca/csr-validation-failure? {:keys [msg]}
      (log/error msg)
      ;; Respond to all CSR validation failures with a 400
      (middleware-utils/plain-response 400 msg))))

  (schema/defn format-http-date :- (schema/maybe DateTime)
    "Formats an http-date into joda time.  Returns nil for malformed or nil
     http-dates"
    [http-date :- (schema/maybe schema/Str)]
    (when http-date
      (try
        (time-format/parse
          (time-format/formatters :rfc822)
          (string/replace http-date #"GMT" "+0000"))
        (catch IllegalArgumentException e
          nil))))

  (defn handle-get-certificate-revocation-list
    "Always return the crl if no 'If-Modified-Since' header is provided or
    if that header is not in correct http-date format. If the header is
    present and has correct format, only return the crl if the master
    cacrl is newer than the agent crl."
    [request {:keys [cacrl infra-crl-path enable-infra-crl]}]
    (let [agent-crl-last-modified-val (rr/get-header request "If-Modified-Since")
          agent-crl-last-modified-date-time (format-http-date agent-crl-last-modified-val)
          master-crl-to-use (if (true? enable-infra-crl) infra-crl-path cacrl)
          master-crl-last-modified-date-time (ca/get-crl-last-modified master-crl-to-use)]
      (if (or (nil? agent-crl-last-modified-date-time)
              (time/after? master-crl-last-modified-date-time agent-crl-last-modified-date-time))
        (-> (ca/get-certificate-revocation-list master-crl-to-use)
            (rr/response)
            (rr/content-type "text/plain"))
        (-> (rr/response nil)
            (rr/status 304)
            (rr/content-type "text/plain")))))

(schema/defn handle-delete-certificate-request!
  [subject :- String
   ca-settings :- ca/CaSettings]
  (let [response (ca/delete-certificate-request! ca-settings subject)
        outcomes->codes {:success 204 :not-found 404 :error 500}]
    (-> (rr/response (:message response))
        (rr/status ((response :outcome) outcomes->codes))
        (rr/content-type "text/plain"))))

;;;;;;;;;;;;;;;;;;;;;;;;;;;;;;;;;;;;;;;;;;;;;;;;;;;;;;;;;;;;;;;;;;;;;;;;;;;;;;;;
;;; Web app

(defn try-to-parse
  [body]
  (try
    (cheshire/parse-stream (io/reader body) true)
    (catch Exception e
      (log/debug e))))

(defn malformed
  "Returns a value indicating to liberator that the request is malformed,
  with the given error message assoc'ed into the context."
  [message]
  [true {::malformed message}])

(defn conflict
  "Returns a value indicating to liberator that the request is is conflict
  with the server, with the given error message assoc'ed into the context."
  [message]
  [true {::conflict message}])

(defn get-desired-state
  [context]
  (keyword (get-in context [::json-body :desired_state])))

(defn merge-request-settings
  [settings context]
  (if-let [cert-ttl (get-in context [::json-body :cert_ttl])]
    (assoc settings :ca-ttl cert-ttl)
    settings))

(defn invalid-state-requested?
  [context]
  (when (= :put (get-in context [:request :request-method]))
    (when-let [desired-state (get-desired-state context)]
      (not (contains? #{:signed :revoked} desired-state)))))

(def media-types
  #{"application/json" "text/pson" "pson"})

(defn content-type-valid?
  [context]
  (let [content-type (request/content-type (:request context))]
    (or
      (nil? content-type)
      (media-types content-type))))

(defn as-json-or-pson
  "This is a stupid hack because of PSON.  We shouldn't have to do this, but
  liberator does not know how to serialize a map as PSON (as it does with JSON),
  so we have to tell it how."
  [x context]
  (let [representation-media-type (get-in context [:representation :media-type])
        accept-header (-> context
                          (get-in [:request :headers])
                          ((partial some #(when (= (string/lower-case (key %))
                                                   "accept")
                                            (val %)))))
        context-with-media-type (cond
                                  (not-empty representation-media-type) context

                                  (not-empty accept-header)
                                  (assoc-in context
                                            [:representation :media-type]
                                            accept-header)

                                  :else
                                  (assoc-in context
                                            [:representation :media-type]
                                            "application/json"))]
    (-> (cheshire/generate-string x)
        (representation/as-response context-with-media-type)
        (assoc :status 200)
        (representation/ring-response))))

(defn as-plain-text-response
  "Create a ring response based on the response info in the supplied context
   and a specific message.  The message is assumed to be plain text and so is
   marked with a 'text/plain; charset=UTF-8' Content-Type header.  This is
   needed for cases where liberator would not mark the Content-Type in the
   response as 'text/plain' on its own, which could otherwise result in the
   underlying webserver dumbly constructing the Content-Type as
   ';charset=UTF-8'.  A Content-Type with a charset and no MIME value would be
   problematic for some clients to interpret."
  [context message]
  (-> message
    (representation/as-response context)
    (assoc :status (:status context))
    (assoc-in [:headers "Content-Type"] "text/plain; charset=UTF-8")
    (representation/ring-response)))

(defresource certificate-status
  [subject settings]
  :allowed-methods [:get :put :delete]

  :available-media-types media-types

  :can-put-to-missing? false

  :conflict?
  (fn [context]
    (let [desired-state (get-desired-state context)]
      (case desired-state
        :revoked
        ;; A signed cert must exist if we are to revoke it.
        (when-not (ca/certificate-exists? settings subject)
          (conflict (i18n/tru "Cannot revoke certificate for host {0} without a signed certificate" subject)))

        :signed
        (or
          ;; A CSR must exist if we are to sign it.
          (when-not (ca/csr-exists? settings subject)
            (conflict (i18n/tru "Cannot sign certificate for host {0} without a certificate request" subject)))

          ;; And the CSR must be valid.
          (when-let [error-message (ca/validate-csr settings subject)]
            (conflict error-message))))))

  :delete!
  (fn [context]
    (ca/delete-certificate! settings subject)
    (ca/delete-certificate-request! settings subject))

  :exists?
  (fn [context]
    (or
      (ca/certificate-exists? settings subject)
      (ca/csr-exists? settings subject)))

  :handle-conflict
  (fn [context]
    (as-plain-text-response context (::conflict context)))

  :handle-exception
  (fn [context]
    (as-plain-text-response context (liberator-utils/exception-handler context)))

  :handle-not-implemented
  (fn [context]
    (when (= :put (get-in context [:request :request-method]))
      ; We've landed here because :exists? returned false, and we have set
      ; `:can-put-to-missing? false` above.  This happens when
      ; a PUT request comes in with an invalid hostname/subject specified in
      ; in the URL; liberator is pushing us towards a 501 here, but instead
      ; we want to return a 404.  There seems to be some disagreement as to
      ; which makes the most sense in general - see
      ; https://github.com/clojure-liberator/liberator/pull/120
      ; ... but in our case, a 404 definitely makes more sense.
      (-> (assoc context :status 404)
          (as-plain-text-response (i18n/tru "Invalid certificate subject.")))))

  :handle-ok
  (fn [context]
    (-> (ca/get-certificate-status settings subject)
        (as-json-or-pson context)))

  :malformed?
  (fn [context]
    (when (= :put (get-in context [:request :request-method]))
      (if-let [body (get-in context [:request :body])]
        (if-let [json-body (try-to-parse body)]
          (if-let [desired-state (keyword (:desired_state json-body))]
            (if (schema/check ca/DesiredCertificateState desired-state)
              (malformed
                (i18n/tru "State {0} invalid; Must specify desired state of ''signed'' or ''revoked'' for host {1}."
                  (name desired-state) subject))
              (let [cert-ttl (:cert_ttl json-body)]
                (if (and cert-ttl (schema/check schema/Int cert-ttl))
                     (malformed
                      (i18n/tru "cert_ttl specified for host {0} must be an integer, not \"{1}\"" subject cert-ttl))
                     ; this is the happy path. we have a body, it's parsable json,
                     ; and the desired_state field is one of (signed revoked), and
                     ; it potentially has a valid cert_ttl field
                     [false {::json-body json-body}])))
            (malformed (i18n/tru "Missing required parameter \"desired_state\"")))
          (malformed (i18n/tru "Request body is not JSON.")))
        (malformed (i18n/tru "Empty request body.")))))

  :handle-malformed
  (fn [context]
    (if-let [message (::malformed context)]
      message
      (i18n/tru "Bad Request.")))

  :known-content-type?
  (fn [context]
    (if (= :put (get-in context [:request :request-method]))
      (content-type-valid? context)
      true))

  ;; Never return a 201, we're not creating a new cert or anything like that.
  :new? false

  :put!
  (fn [context]
    (let [desired-state (get-desired-state context)]
      (locking crl-write-serializer
<<<<<<< HEAD
        (ca/set-certificate-status! settings subject desired-state))
      (-> context
        (assoc-in [:representation :media-type] "text/plain")))))
=======
       (ca/set-certificate-status!
        (merge-request-settings settings context)
        subject
        desired-state)))))
>>>>>>> 1f151713

(defresource certificate-statuses
  [settings]
  :allowed-methods [:get]

  :available-media-types media-types

  :handle-exception
  (fn [context]
    (as-plain-text-response context (liberator-utils/exception-handler context)))

  :handle-ok
  (fn [context]
    (->
      (ca/get-certificate-statuses settings)
      (as-json-or-pson context))))

(schema/defn ^:always-validate web-routes :- bidi-schema/RoutePair
  [ca-settings :- ca/CaSettings]
  (comidi/routes
    (comidi/context ["/v1"]
      (ANY ["/certificate_status/" :subject] [subject]
        (certificate-status subject ca-settings))
      (comidi/context ["/certificate_statuses/"]
        (ANY [[#"[^/]+" :ignored-but-required]] []
          (certificate-statuses ca-settings))
        (ANY [""] [] (middleware-utils/plain-response 400 "Missing URL Segment")))
      (GET ["/certificate/" :subject] [subject]
        (handle-get-certificate subject ca-settings))
      (comidi/context ["/certificate_request/" :subject]
        (GET [""] [subject]
          (handle-get-certificate-request subject ca-settings))
        (PUT [""] [subject :as {body :body}]
          (handle-put-certificate-request! subject body ca-settings)))
        (DELETE [""] [subject]
          (handle-delete-certificate-request! subject ca-settings))
      (GET ["/certificate_revocation_list/" :ignored-node-name] request
        (handle-get-certificate-revocation-list request ca-settings)))
    (comidi/not-found "Not Found")))

(schema/defn ^:always-validate
  wrap-middleware :- IFn
  [handler :- IFn
   puppet-version :- schema/Str]
  (-> handler
    ;(liberator-dev/wrap-trace :header)           ; very useful for debugging!
      (middleware/wrap-uncaught-errors :plain)
      (ringutils/wrap-with-puppet-version-header puppet-version)
      (middleware/wrap-response-logging)))

(schema/defn ^:always-validate
  get-wrapped-handler :- IFn
  [route-handler :- IFn
   ca-settings :- ca/CaSettings
   path :- schema/Str
   authorization-fn :- IFn
   puppet-version :- schema/Str]
  ;; For backward compatibility, requests to the .../certificate_status* endpoint
  ;; will be authorized by a client-whitelist, if one is configured for
  ;; 'certificate_status'.  When we are able to drop support for
  ;; client-whitelist authorization later on, we should be able to get rid of
  ;; the 'wrap-with-trapperkeeper-or-client-whitelist-authorization' function
  ;; and replace with a line chaining the handler into a call to
  ;; 'authorization-fn'.
  (let [whitelist-path (str path
                            (if (not= \/ (last path)) "/")
                            puppet-ca-API-version
                            "/certificate_status")]
    (-> route-handler
        (ringutils/wrap-with-trapperkeeper-or-client-whitelist-authorization
          authorization-fn
          whitelist-path
          (get-in ca-settings [:access-control :certificate-status]))
        i18n/locale-negotiator
        (wrap-middleware puppet-version))))

;;;;;;;;;;;;;;;;;;;;;;;;;;;;;;;;;;;;;;;;;;;;;;;;;;;;;;;;;;;;;;;;;;;;;;;;;;;;;;;
;;; Public

(schema/defn ^:always-validate v1-status :- status-core/StatusCallbackResponse
  [level :- status-core/ServiceStatusDetailLevel]
  {:state :running
   :status {}})<|MERGE_RESOLUTION|>--- conflicted
+++ resolved
@@ -302,16 +302,12 @@
   (fn [context]
     (let [desired-state (get-desired-state context)]
       (locking crl-write-serializer
-<<<<<<< HEAD
-        (ca/set-certificate-status! settings subject desired-state))
+        (ca/set-certificate-status!
+         (merge-request-settings settings context)
+         subject
+         desired-state))
       (-> context
         (assoc-in [:representation :media-type] "text/plain")))))
-=======
-       (ca/set-certificate-status!
-        (merge-request-settings settings context)
-        subject
-        desired-state)))))
->>>>>>> 1f151713
 
 (defresource certificate-statuses
   [settings]
