(ns puppetlabs.services.ca.certificate-authority-core
  (:import [java.io InputStream]
           (clojure.lang IFn))
  (:require [puppetlabs.puppetserver.certificate-authority :as ca]
            [puppetlabs.puppetserver.ringutils :as ringutils]
            [puppetlabs.puppetserver.liberator-utils :as liberator-utils]
            [puppetlabs.comidi :as comidi :refer [GET ANY PUT]]
            [slingshot.slingshot :as sling]
            [clojure.tools.logging :as log]
            [clojure.java.io :as io]
            [clojure.string :as string]
            [schema.core :as schema]
            [cheshire.core :as cheshire]
            [liberator.core :refer [defresource]]
    ;[liberator.dev :as liberator-dev]
            [liberator.representation :as representation]
<<<<<<< HEAD
            [ring.util.response :as rr]
            [compojure.route :as route]))
=======
            [ring.util.request :as request]
            [ring.util.response :as rr]))
>>>>>>> cd759d1b

;;;;;;;;;;;;;;;;;;;;;;;;;;;;;;;;;;;;;;;;;;;;;;;;;;;;;;;;;;;;;;;;;;;;;;;;;;;;;;;;
;;; 'handler' functions for HTTP endpoints

(defn handle-get-certificate
  [subject {:keys [cacert signeddir]}]
  (-> (if-let [certificate (ca/get-certificate subject cacert signeddir)]
        (rr/response certificate)
        (rr/not-found (str "Could not find certificate " subject)))
      (rr/content-type "text/plain")))

(defn handle-get-certificate-request
  [subject {:keys [csrdir]}]
  (-> (if-let [certificate-request (ca/get-certificate-request subject csrdir)]
        (rr/response certificate-request)
        (rr/not-found (str "Could not find certificate_request " subject)))
      (rr/content-type "text/plain")))

(schema/defn handle-put-certificate-request!
  [subject :- String
   certificate-request :- InputStream
   ca-settings :- ca/CaSettings]
  (sling/try+
    (ca/process-csr-submission! subject certificate-request ca-settings)
    (rr/content-type (rr/response nil) "text/plain")
    (catch ca/csr-validation-failure? {:keys [message]}
      (log/error message)
      ;; Respond to all CSR validation failures with a 400
      (-> (rr/response message)
          (rr/status 400)
          (rr/content-type "text/plain")))))

(defn handle-get-certificate-revocation-list
  [{:keys [cacrl]}]
  (-> (ca/get-certificate-revocation-list cacrl)
      (rr/response)
      (rr/content-type "text/plain")))

;;;;;;;;;;;;;;;;;;;;;;;;;;;;;;;;;;;;;;;;;;;;;;;;;;;;;;;;;;;;;;;;;;;;;;;;;;;;;;;;
;;; Web app

(defn try-to-parse
  [body]
  (try
    (cheshire/parse-stream (io/reader body) true)
    (catch Exception e
      (log/debug e))))

(defn malformed
  "Returns a value indicating to liberator that the request is malformed,
  with the given error message assoc'ed into the context."
  [message]
  [true {::malformed message}])

(defn conflict
  "Returns a value indicating to liberator that the request is is conflict
  with the server, with the given error message assoc'ed into the context."
  [message]
  [true {::conflict message}])

(defn get-desired-state
  [context]
  (keyword (get-in context [::json-body :desired_state])))

(defn invalid-state-requested?
  [context]
  (when (= :put (get-in context [:request :request-method]))
    (when-let [desired-state (get-desired-state context)]
      (not (contains? #{:signed :revoked} desired-state)))))

(def media-types
  #{"application/json" "text/pson" "pson"})

(defn content-type-valid?
  [context]
  (let [content-type (request/content-type (:request context))]
    (or
      (nil? content-type)
      (media-types content-type))))

(defn as-json-or-pson
  "This is a stupid hack because of PSON.  We shouldn't have to do this, but
  liberator does not know how to serialize a map as PSON (as it does with JSON),
  so we have to tell it how."
  [x context]
  (let [context-with-media-type (if (string/blank? (get-in context
                                                           [:representation
                                                            :media-type]))
                                  (assoc-in context
                                            [:representation :media-type]
                                            "text/pson")
                                  context)]
    (-> (cheshire/generate-string x)
        (representation/as-response context-with-media-type)
        (assoc :status 200)
        (representation/ring-response))))

(defn as-plain-text-response
  "Create a ring response based on the response info in the supplied context
   and a specific message.  The message is assumed to be plain text and so is
   marked with a 'text/plain; charset=UTF-8' Content-Type header.  This is
   needed for cases where liberator would not mark the Content-Type in the
   response as 'text/plain' on its own, which could otherwise result in the
   underlying webserver dumbly constructing the Content-Type as
   ';charset=UTF-8'.  A Content-Type with a charset and no MIME value would be
   problematic for some clients to interpret."
  [context message]
  (-> message
    (representation/as-response context)
    (assoc :status (:status context))
    (assoc-in [:headers "Content-Type"] "text/plain; charset=UTF-8")
    (representation/ring-response)))

(defresource certificate-status
  [subject settings]
  :allowed-methods [:get :put :delete]

  :allowed? (fn [context]
              (ringutils/client-allowed-access?
                (get-in settings [:access-control :certificate-status])
                (:request context)))

  :available-media-types media-types

  :can-put-to-missing? false

  :conflict?
  (fn [context]
    (let [desired-state (get-desired-state context)]
      (case desired-state
        :revoked
        ;; A signed cert must exist if we are to revoke it.
        (when-not (ca/certificate-exists? settings subject)
          (conflict (str "Cannot revoke certificate for host "
                         subject " without a signed certificate")))

        :signed
        (or
          ;; A CSR must exist if we are to sign it.
          (when-not (ca/csr-exists? settings subject)
            (conflict (str "Cannot sign certificate for host "
                           subject " without a certificate request")))

          ;; And the CSR must be valid.
          (when-let [error-message (ca/validate-csr settings subject)]
            (conflict error-message))))))

  :delete!
  (fn [context]
    (ca/delete-certificate! settings subject))

  :exists?
  (fn [context]
    (or
      (ca/certificate-exists? settings subject)
      (ca/csr-exists? settings subject)))

  :handle-conflict
  (fn [context]
    (as-plain-text-response context (::conflict context)))

<<<<<<< HEAD
  :handle-exception liberator-utils/exception-handler
=======
  :handle-exception
  (fn [context]
    (as-plain-text-response context (utils/exception-handler context)))
>>>>>>> cd759d1b

  :handle-not-implemented
  (fn [context]
    (when (= :put (get-in context [:request :request-method]))
      ; We've landed here because :exists? returned false, and we have set
      ; `:can-put-to-missing? false` above.  This happens when
      ; a PUT request comes in with an invalid hostname/subject specified in
      ; in the URL; liberator is pushing us towards a 501 here, but instead
      ; we want to return a 404.  There seems to be some disagreement as to
      ; which makes the most sense in general - see
      ; https://github.com/clojure-liberator/liberator/pull/120
      ; ... but in our case, a 404 definitely makes more sense.
      (-> (assoc context :status 404)
        (as-plain-text-response "Invalid certificate subject."))))

  :handle-ok
  (fn [context]
    (-> (ca/get-certificate-status settings subject)
        (as-json-or-pson context)))

  :malformed?
  (fn [context]
    (when (= :put (get-in context [:request :request-method]))
      (if-let [body (get-in context [:request :body])]
        (if-let [json-body (try-to-parse body)]
          (let [desired-state (keyword (:desired_state json-body))]
            (if (schema/check ca/DesiredCertificateState desired-state)
              (malformed
                (format
                  "State %s invalid; Must specify desired state of 'signed' or 'revoked' for host %s."
                  (name desired-state) subject))
              [false {::json-body json-body}]))
          (malformed "Request body is not JSON."))
        (malformed "Empty request body."))))

  :handle-malformed
  (fn [context]
    (if-let [message (::malformed context)]
      message
      "Bad Request."))

  :known-content-type?
  (fn [context]
    (if (= :put (get-in context [:request :request-method]))
      (content-type-valid? context)
      true))

  ;; Never return a 201, we're not creating a new cert or anything like that.
  :new? false

  :put!
  (fn [context]
    (let [desired-state (get-desired-state context)]
      (ca/set-certificate-status! settings subject desired-state))))

(defresource certificate-statuses
  [settings]
  :allowed-methods [:get]

  :allowed? (fn [context]
              (ringutils/client-allowed-access?
                (get-in settings [:access-control :certificate-status])
                (:request context)))

  :available-media-types media-types

<<<<<<< HEAD
  :handle-exception liberator-utils/exception-handler
=======
  :handle-exception
  (fn [context]
    (as-plain-text-response context (utils/exception-handler context)))
>>>>>>> cd759d1b

  :handle-ok
  (fn [context]
    (->
      (ca/get-certificate-statuses settings)
      (as-json-or-pson context))))

(schema/defn ^:always-validate web-routes :- comidi/BidiRoute
  [ca-settings :- ca/CaSettings]
  (comidi/routes
    (comidi/context ["/v1"]
      (ANY ["/certificate_status/" :subject] [subject]
        (certificate-status subject ca-settings))
      (ANY ["/certificate_statuses/" :ignored-but-required] []
        (certificate-statuses ca-settings))
      (GET ["/certificate/" :subject] [subject]
        (handle-get-certificate subject ca-settings))
      (comidi/context ["/certificate_request/" :subject]
        (GET [""] [subject]
          (handle-get-certificate-request subject ca-settings))
        (PUT [""] [subject :as {body :body}]
          (handle-put-certificate-request! subject body ca-settings)))
      (GET ["/certificate_revocation_list/" :ignored-node-name] []
        (handle-get-certificate-revocation-list ca-settings)))
    (comidi/not-found "Not Found")))

(schema/defn ^:always-validate
  wrap-middleware :- IFn
  [handler :- IFn
   puppet-version :- schema/Str]
  (-> handler
    ;(liberator-dev/wrap-trace :header)           ; very useful for debugging!
      (ringutils/wrap-exception-handling)
      (ringutils/wrap-with-puppet-version-header puppet-version)
      (ringutils/wrap-response-logging)))<|MERGE_RESOLUTION|>--- conflicted
+++ resolved
@@ -12,15 +12,11 @@
             [schema.core :as schema]
             [cheshire.core :as cheshire]
             [liberator.core :refer [defresource]]
-    ;[liberator.dev :as liberator-dev]
+            ;[liberator.dev :as liberator-dev]
             [liberator.representation :as representation]
-<<<<<<< HEAD
+            [ring.util.request :as request]
             [ring.util.response :as rr]
             [compojure.route :as route]))
-=======
-            [ring.util.request :as request]
-            [ring.util.response :as rr]))
->>>>>>> cd759d1b
 
 ;;;;;;;;;;;;;;;;;;;;;;;;;;;;;;;;;;;;;;;;;;;;;;;;;;;;;;;;;;;;;;;;;;;;;;;;;;;;;;;;
 ;;; 'handler' functions for HTTP endpoints
@@ -182,13 +178,10 @@
   (fn [context]
     (as-plain-text-response context (::conflict context)))
 
-<<<<<<< HEAD
-  :handle-exception liberator-utils/exception-handler
-=======
+
   :handle-exception
   (fn [context]
-    (as-plain-text-response context (utils/exception-handler context)))
->>>>>>> cd759d1b
+    (as-plain-text-response context (liberator-utils/exception-handler context)))
 
   :handle-not-implemented
   (fn [context]
@@ -255,13 +248,9 @@
 
   :available-media-types media-types
 
-<<<<<<< HEAD
-  :handle-exception liberator-utils/exception-handler
-=======
   :handle-exception
   (fn [context]
-    (as-plain-text-response context (utils/exception-handler context)))
->>>>>>> cd759d1b
+    (as-plain-text-response context (liberator-utils/exception-handler context)))
 
   :handle-ok
   (fn [context]
