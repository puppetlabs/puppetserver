--- conflicted
+++ resolved
@@ -290,14 +290,10 @@
   :put!
   (fn [context]
     (let [desired-state (get-desired-state context)]
-<<<<<<< HEAD
-      (ca/set-certificate-status! settings subject desired-state)
+      (locking crl-write-serializer
+        (ca/set-certificate-status! settings subject desired-state))
       (-> context
         (assoc-in [:representation :media-type] "text/plain")))))
-=======
-      (locking crl-write-serializer
-        (ca/set-certificate-status! settings subject desired-state)))))
->>>>>>> 5bfa2e97
 
 (defresource certificate-statuses
   [settings]
