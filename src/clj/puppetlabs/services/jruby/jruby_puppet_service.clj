--- conflicted
+++ resolved
@@ -22,21 +22,7 @@
                            [:PuppetProfilerService get-profiler]]
   (init
     [this context]
-<<<<<<< HEAD
-    (let [config            (-> (get-in-config [:jruby-puppet])
-                              (assoc :http-client-ssl-protocols
-                                     (get-in-config [:http-client :ssl-protocols]))
-                              (assoc :http-client-cipher-suites
-                                     (get-in-config [:http-client :cipher-suites]))
-                              (assoc :http-client-connect-timeout-milliseconds
-                                     (get-in-config [:http-client :connect-timeout-milliseconds]
-                                                    default-http-connect-timeout))
-                              (assoc :http-client-idle-timeout-milliseconds
-                                     (get-in-config [:http-client :idle-timeout-milliseconds]
-                                                    default-http-socket-timeout)))
-=======
     (let [config            (core/initialize-config (get-config))
->>>>>>> d623c77a
           service-id        (tk-services/service-id this)
           agent-shutdown-fn (partial shutdown-on-error service-id)
           profiler          (get-profiler)]
