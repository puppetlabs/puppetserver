--- conflicted
+++ resolved
@@ -32,7 +32,6 @@
 
   The keys should have the following values:
 
-<<<<<<< HEAD
   * :ruby-load-path - a vector of file paths, containing the locations of puppet source code.
 
   * :gem-home - The location that JRuby gems are stored
@@ -63,7 +62,19 @@
       when https client requests are made.
 
   * :http-client-cipher-suites - A list of legal SSL cipher suites that may
-      be used when https client requests are made."
+      be used when https client requests are made.
+      
+  * :http-client-connect-timeout-milliseconds - The amount of time, in
+      milliseconds, that an outbound HTTP connection will wait to connect
+      before giving up.  If 0, the timeout is infinite and if negative, the
+      value is undefined in the application and governed by the system default
+      behavior.
+
+    * :http-client-idle-timeout-milliseconds - The amount of time, in
+      milliseconds, that an outbound HTTP connection will wait for data to be
+      available after a request is sent before closing the socket.  If 0, the
+      timeout is infinite and if negative, the value is undefined by the
+      application and is governed by the default system behavior."
   {
    ;; NOTE: there is a bug in the version of schema we're using, which causes
    ;; the order of things that you put into a `both` to be very important.
@@ -78,48 +89,6 @@
    :master-log-dir                           (schema/maybe schema/Str)
    :http-client-ssl-protocols                [schema/Str]
    :http-client-cipher-suites                [schema/Str]
-=======
-    * :ruby-load-path - a vector of file paths, containing the locations of puppet source code.
-
-    * :gem-home - The location that JRuby gems are stored
-
-    * :master-conf-dir - file path to puppetmaster's conf dir;
-        if not specified, will use the puppet default.
-
-    * :master-var-dir - path to the puppetmaster' var dir;
-        if not specified, will use the puppet default.
-
-    * :max-active-instances - The maximum number of JRubyPuppet instances that
-        will be pooled.
-
-    * :http-client-ssl-protocols - A list of legal SSL protocols that may be used
-        when https client requests are made.
-
-    * :http-client-cipher-suites - A list of legal SSL cipher suites that may
-        be used when https client requests are made.
-
-    * :http-client-connect-timeout-milliseconds - The amount of time, in
-        milliseconds, that an outbound HTTP connection will wait to connect
-        before giving up.  If 0, the timeout is infinite and if negative, the
-        value is undefined in the application and governed by the system default
-        behavior.
-
-    * :http-client-idle-timeout-milliseconds - The amount of time, in
-        milliseconds, that an outbound HTTP connection will wait for data to be
-        available after a request is sent before closing the socket.  If 0, the
-        timeout is infinite and if negative, the value is undefined by the
-        application and is governed by the default system behavior."
-  ;; NOTE: there is a bug in the version of schema we're using, which causes
-  ;; the order of things that you put into a `both` to be very important.
-  ;; The `vector?` pred here MUST come before the `[schema/Str]`.  For more info
-  ;; see https://github.com/Prismatic/schema/issues/68
-  {:ruby-load-path              (schema/both (schema/pred vector?) [schema/Str])
-   :gem-home                    schema/Str
-   :master-conf-dir             (schema/maybe schema/Str)
-   :master-var-dir              (schema/maybe schema/Str)
-   :http-client-ssl-protocols   [schema/Str]
-   :http-client-cipher-suites   [schema/Str]
->>>>>>> 7a6d6160
    :http-client-connect-timeout-milliseconds schema/Int
    :http-client-idle-timeout-milliseconds    schema/Int
    :borrow-timeout                           schema/Int
