(ns puppetlabs.services.puppet-admin.puppet-admin-service
  (:require [puppetlabs.trapperkeeper.core :refer [defservice]]
            [puppetlabs.trapperkeeper.services :as services]
            [puppetlabs.services.puppet-admin.puppet-admin-core :as core]
            [clojure.tools.logging :as log]))

(defservice puppet-admin-service
  [[:ConfigService get-config]
   [:WebroutingService add-ring-handler get-route]
   [:JRubyPuppetService]
   [:AuthorizationService wrap-with-authorization-check]
   [:CaService get-auth-handler]]
  (init
    [this context]
    (log/info "Starting Puppet Admin web app")
    (let [route (get-route this)
          settings (core/config->puppet-admin-settings (get-config))
          jruby-service (services/get-service this :JRubyPuppetService)
          whitelist-settings (core/puppet-admin-settings->whitelist-settings
                               settings)
          client-whitelist (:client-whitelist whitelist-settings)]
      (cond
        (or (false? (:authorization-required whitelist-settings))
            (not-empty client-whitelist))
          (log/warn
           "The 'client-whitelist' and 'authorization-required' settings in"
           "the 'puppet-admin' section are deprecated and will be removed"
           "in a future release.  Remove these settings and create an"
           "appropriate authorization rule in the"
           "/etc/puppetlabs/puppetserver/conf.d/auth.conf file.")
        (not (nil? client-whitelist))
          (log/warn
           "The 'client-whitelist' and 'authorization-required' settings in"
           "the 'puppet-admin' section are deprecated and will be removed"
           "in a future release.  Because the 'client-whitelist' is empty"
           "and 'authorization-required' is set to 'false', the 'puppet-admin'"
           "settings will be ignored and authorization for the 'puppet-admin'"
           "endpoints will be done per the authorization rules in the"
           "/etc/puppetlabs/puppetserver/conf.d/auth.conf file.  To suppress"
           "this warning, remove the 'puppet-admin' configuration settings."))
      (add-ring-handler
        this
        (core/build-ring-handler route
                                 whitelist-settings
                                 jruby-service
<<<<<<< HEAD
                                 (get-auth-handler))))
=======
                                 wrap-with-authorization-check)
        {:normalize-request-uri true}))
>>>>>>> 1c2211e6
    context))<|MERGE_RESOLUTION|>--- conflicted
+++ resolved
@@ -43,10 +43,6 @@
         (core/build-ring-handler route
                                  whitelist-settings
                                  jruby-service
-<<<<<<< HEAD
-                                 (get-auth-handler))))
-=======
-                                 wrap-with-authorization-check)
+                                 (get-auth-handler))
         {:normalize-request-uri true}))
->>>>>>> 1c2211e6
     context))