(ns puppetlabs.puppetserver.certificate-authority
  (:import [org.apache.commons.io IOUtils]
           [java.util Date]
           [java.io InputStream ByteArrayOutputStream ByteArrayInputStream File StringReader IOException]
           [java.nio.file Files Paths LinkOption]
           [java.nio.file.attribute FileAttribute PosixFilePermissions]
           (java.security PrivateKey PublicKey KeyPair)
           (org.joda.time DateTime)
           (java.security.cert CRLException X509CRL)
           (sun.security.x509 X509CertImpl))
  (:require [me.raynes.fs :as fs]
            [schema.core :as schema]
            [clojure.string :as str]
            [clojure.set :as set]
            [clojure.java.io :as io]
            [clojure.tools.logging :as log]
            [clj-time.core :as time]
            [clj-time.format :as time-format]
            [clj-time.coerce :as time-coerce]
            [slingshot.slingshot :as sling]
            [puppetlabs.kitchensink.core :as ks]
            [puppetlabs.kitchensink.file :as ks-file]
            [puppetlabs.puppetserver.ringutils :as ringutils]
            [puppetlabs.ssl-utils.core :as utils]
            [clojure.set :as cset :refer [union]]
            [clj-yaml.core :as yaml]
            [puppetlabs.puppetserver.shell-utils :as shell-utils]
            [puppetlabs.i18n.core :as i18n]))

;;;;;;;;;;;;;;;;;;;;;;;;;;;;;;;;;;;;;;;;;;;;;;;;;;;;;;;;;;;;;;;;;;;;;;;;;;;;;;;;
;;; Schemas

(def MasterSettings
  "Settings from Puppet that are necessary for SSL initialization on the master.
   Most of these are files and directories within the SSL directory, excluding
   the CA directory and its contents; see `CaSettings` for more information.
   All of these are Puppet configuration settings."
  {:certdir        schema/Str
   :dns-alt-names  schema/Str
   :hostcert       schema/Str
   :hostcrl        schema/Str
   :hostprivkey    schema/Str
   :hostpubkey     schema/Str
   :keylength      schema/Int
   :localcacert    schema/Str
   :privatekeydir  schema/Str
   :requestdir     schema/Str
   :csr-attributes schema/Str})

(def AccessControl
  "Defines which clients are allowed access to the various CA endpoints.
   Each endpoint has a sub-section containing the client whitelist.
   Currently we only control access to the certificate_status(es) endpoints."
  {(schema/optional-key :certificate-status) ringutils/WhitelistSettings})

(def CaSettings
  "Settings from Puppet that are necessary for CA initialization
   and request handling during normal Puppet operation.
   Most of these are Puppet configuration settings."
  {:access-control                   (schema/maybe AccessControl)
   :allow-authorization-extensions   schema/Bool
   :allow-duplicate-certs            schema/Bool
   :allow-subject-alt-names          schema/Bool
   :autosign                         (schema/either schema/Str schema/Bool)
   :cacert                           schema/Str
   :cacrl                            schema/Str
   :cakey                            schema/Str
   :capub                            schema/Str
   :ca-name                          schema/Str
   :ca-ttl                           schema/Int
   :cert-inventory                   schema/Str
   :csrdir                           schema/Str
   :keylength                        schema/Int
   :manage-internal-file-permissions schema/Bool
   :ruby-load-path                   [schema/Str]
   :gem-path                         schema/Str
   :signeddir                        schema/Str
   :serial                           schema/Str
   ;; Path to file containing list of infra node certificates including MoM
   ;; provisioned by PE or user in case of FOSS
   :infra-nodes-path                 schema/Str
   ;; Path to file containing serial numbers of infra node certificates
   ;; This would be re-generated anytime the infra-nodes list is updated.
   :infra-node-serials-path          schema/Str
   ;; Path to Infrastructure CRL file containing infra certificates
   :infra-crl-path                   schema/Str
   ;; Option to continue using full CRL instead of infra CRL if desired
   ;; Infra CRL would be enabled by default.
   :enable-infra-crl                 schema/Bool})

(def DesiredCertificateState
  "The pair of states that may be submitted to the certificate
   status endpoint for signing and revoking certificates."
  (schema/enum :signed :revoked))

(def CertificateState
  "The list of states a certificate may be in."
  (schema/enum "requested" "signed" "revoked"))

(def CertificateDetails
  "CA and client certificate details; notAfter, notBefore and serial values."
  {:not_after     schema/Str
   :not_before    schema/Str
   :serial_number schema/Int})

(def CertificateStatusResult
  "Various information about the state of a certificate or
   certificate request that is provided by the certificate
   status endpoint."
  (let [base {:name              schema/Str
              :state             CertificateState
              :dns_alt_names     [schema/Str]
              :subject_alt_names [schema/Str]
              :authorization_extensions {schema/Str schema/Str}
              :fingerprint       schema/Str
              :fingerprints      {schema/Keyword schema/Str}}]
    ;; The map should either have all of the CertificateDetails keys or none of
    ;; them
    (schema/conditional
      :serial_number (merge
                       base
                       CertificateDetails)
      :else          base)))

(def Certificate
  (schema/pred utils/certificate?))

(def CertificateRequest
  (schema/pred utils/certificate-request?))

(def Extension
  (schema/pred utils/extension?))

(def CertificateRevocationList
  (schema/pred utils/certificate-revocation-list?))

(def CertificateRequest
  (schema/pred utils/certificate-request?))

(def OutcomeInfo
  "Generic map of outcome & message for API consumers"
  {:outcome (schema/enum :success :not-found :error)
   :message schema/Str})

(def OIDMappings
  {schema/Str schema/Keyword})

(def default-allow-subj-alt-names
  false)

(def default-allow-auth-extensions
  false)

(schema/defn ^:always-validate initialize-ca-config
  "Adds in default ca config keys/values, which may be overwritten if a value for
  any of those keys already exists in the ca-data"
  [ca-data]
  (let [cadir (fs/parent (:cacrl ca-data))
        defaults {:infra-nodes-path (str cadir "/infra_inventory.txt")
                  :infra-node-serials-path (str cadir "/infra_serials")
                  :infra-crl-path (str cadir "/infra_crl.pem")
                  :enable-infra-crl false
                  :allow-subject-alt-names default-allow-subj-alt-names
                  :allow-authorization-extensions default-allow-auth-extensions}]
    (merge defaults ca-data)))

;;;;;;;;;;;;;;;;;;;;;;;;;;;;;;;;;;;;;;;;;;;;;;;;;;;;;;;;;;;;;;;;;;;;;;;;;;;;;;;;
;;; Definitions

(def ssl-server-cert
  "OID which indicates that a certificate can be used as an SSL server
  certificate."
  "1.3.6.1.5.5.7.3.1")

(def ssl-client-cert
  "OID which indicates that a certificate can be used as an SSL client
  certificate."
  "1.3.6.1.5.5.7.3.2")

;; Note: When updating the following OIDs make sure to also update the OIDs here:
;; https://github.com/puppetlabs/puppet/blob/master/lib/puppet/ssl/oids.rb#L29-L67

(def puppet-oid-arc
  "The parent OID for all Puppet Labs specific X.509 certificate extensions."
  "1.3.6.1.4.1.34380.1")

(def ppRegCertExt
  "The OID for the extension with shortname 'ppRegCertExt'."
  "1.3.6.1.4.1.34380.1.1")

(def ppPrivCertExt
  "The OID for the extension with shortname 'ppPrivCertExt'."
  "1.3.6.1.4.1.34380.1.2")

(def ppAuthCertExt
  "The OID for the extension with shortname 'ppAuthCertExt'."
  "1.3.6.1.4.1.34380.1.3")

(def subject-alt-names-oid
  "2.5.29.17")

;; Extension that is checked when allowing access to the certificate_status(es)
;; endpoint. Should only be present on the puppet master cert.
(def cli-auth-oid
  "1.3.6.1.4.1.34380.1.3.39")

(def puppet-short-names
  "A mapping of Puppet extension short names to their OIDs. These appear in
  csr_attributes.yaml."
  {:pp_uuid             "1.3.6.1.4.1.34380.1.1.1"
   :pp_instance_id      "1.3.6.1.4.1.34380.1.1.2"
   :pp_image_name       "1.3.6.1.4.1.34380.1.1.3"
   :pp_preshared_key    "1.3.6.1.4.1.34380.1.1.4"
   :pp_cost_center      "1.3.6.1.4.1.34380.1.1.5"
   :pp_product          "1.3.6.1.4.1.34380.1.1.6"
   :pp_project          "1.3.6.1.4.1.34380.1.1.7"
   :pp_application      "1.3.6.1.4.1.34380.1.1.8"
   :pp_service          "1.3.6.1.4.1.34380.1.1.9"
   :pp_employee         "1.3.6.1.4.1.34380.1.1.10"
   :pp_created_by       "1.3.6.1.4.1.34380.1.1.11"
   :pp_environment      "1.3.6.1.4.1.34380.1.1.12"
   :pp_role             "1.3.6.1.4.1.34380.1.1.13"
   :pp_software_version "1.3.6.1.4.1.34380.1.1.14"
   :pp_department       "1.3.6.1.4.1.34380.1.1.15"
   :pp_cluster          "1.3.6.1.4.1.34380.1.1.16"
   :pp_provisioner      "1.3.6.1.4.1.34380.1.1.17"
   :pp_region           "1.3.6.1.4.1.34380.1.1.18"
   :pp_datacenter       "1.3.6.1.4.1.34380.1.1.19"
   :pp_zone             "1.3.6.1.4.1.34380.1.1.20"
   :pp_network          "1.3.6.1.4.1.34380.1.1.21"
   :pp_securitypolicy   "1.3.6.1.4.1.34380.1.1.22"
   :pp_cloudplatform    "1.3.6.1.4.1.34380.1.1.23"
   :pp_apptier          "1.3.6.1.4.1.34380.1.1.24"
   :pp_hostname         "1.3.6.1.4.1.34380.1.1.25"
   :pp_owner            "1.3.6.1.4.1.34380.1.1.26"
   :pp_authorization    "1.3.6.1.4.1.34380.1.3.1"
   :pp_auth_role        "1.3.6.1.4.1.34380.1.3.13"
   :pp_cli_auth         cli-auth-oid})

(def netscape-comment-value
  "Standard value applied to the Netscape Comment extension for certificates"
  "Puppet Server Internal Certificate")

(defn required-ca-files
  "The set of SSL related files that are required on the CA."
  [enable-infra-crl]
  (union #{:cacert :cacrl :cakey :cert-inventory :serial}
     (if enable-infra-crl #{:infra-nodes-path :infra-crl-path} #{})))

(def max-ca-ttl
  "The longest valid duration for CA certs, in seconds. 50 standard years."
  1576800000)

;;;;;;;;;;;;;;;;;;;;;;;;;;;;;;;;;;;;;;;;;;;;;;;;;;;;;;;;;;;;;;;;;;;;;;;;;;;;;;;;
;;; Internal

(def private-key-perms
  "Posix permissions for all private keys on disk."
  "rw-r-----")

(def public-key-perms
  "Posix permissions for all public keys on disk."
  "rw-r--r--")

(def private-key-dir-perms
  "Posix permissions for the private key directory on disk."
  "rwxr-x---")

(def empty-string-array
  "The API for Paths/get requires a string array which is empty for all of the
  needs of this namespace. "
  (into-array String []))

(defn get-path-obj
  "Create a Path object from the provided path."
  [path]
  (Paths/get path empty-string-array))

(schema/defn set-file-perms :- File
  "Set the provided permissions on the given path. The permissions string is in
  the form of the standard 9 character posix format, ie \"rwxr-xr-x\"."
  [path :- schema/Str
   permissions :- schema/Str]
  (-> (get-path-obj path)
      (Files/setPosixFilePermissions
        (PosixFilePermissions/fromString permissions))
      (.toFile)))

(schema/defn get-file-perms :- schema/Str
  "Returns the currently set permissions of the given file path."
  [path :- schema/Str]
  (-> (get-path-obj path)
      (Files/getPosixFilePermissions (into-array LinkOption []))
      PosixFilePermissions/toString))

(schema/defn create-file-with-perms :- File
  "Create a new empty file which has the provided posix file permissions. The
  permissions string is in the form of the standard 9 character posix format. "
  [path :- schema/Str
   permissions :- schema/Str]
  (let [perms-set (PosixFilePermissions/fromString permissions)]
    (-> (get-path-obj path)
        (Files/createFile
         (into-array FileAttribute
                     [(PosixFilePermissions/asFileAttribute perms-set)]))
        (Files/setPosixFilePermissions perms-set)
        (.toFile))))

(schema/defn cert-validity-dates :- {:not-before Date :not-after Date}
  "Calculate the not-before & not-after dates that define a certificate's
   period of validity. The value of `ca-ttl` is expected to be in seconds,
   and the dates will be based on the current time. Returns a map in the
   form {:not-before Date :not-after Date}."
  [ca-ttl :- schema/Int]
  (let [now        (time/now)
        not-before (time/minus now (time/days 1))
        not-after  (time/plus now (time/seconds ca-ttl))]
    {:not-before (.toDate not-before)
     :not-after  (.toDate not-after)}))


(schema/defn settings->cadir-paths
  "Trim down the CA settings to include only paths to files and directories.
  These paths are necessary during CA initialization for determining what needs
  to be created and where they should be placed."
  [ca-settings :- CaSettings]
  (-> (dissoc ca-settings
          :access-control
          :allow-authorization-extensions
          :allow-duplicate-certs
          :allow-subject-alt-names
          :autosign
          :ca-name
          :ca-ttl
          :keylength
          :manage-internal-file-permissions
          :ruby-load-path
          :gem-path
          :enable-infra-crl)
      (dissoc (when-not (:enable-infra-crl ca-settings) :infra-crl-path :infra-node-serials-path))))

(schema/defn settings->ssldir-paths
  "Remove all keys from the master settings map which are not file or directory
   paths. These paths are necessary during initialization for determining what
   needs to be created and where."
  [master-settings :- MasterSettings]
  (dissoc master-settings :dns-alt-names :csr-attributes :keylength))

(defn path-to-cert
  "Return a path to the `subject`s certificate file under the `signeddir`."
  [signeddir subject]
  (str signeddir "/" subject ".pem"))

(defn path-to-cert-request
  "Return a path to the `subject`s certificate request file under the `csrdir`."
  [csrdir subject]
  (str csrdir "/" subject ".pem"))

(defn create-parent-directories!
  "Create all intermediate directories present in each of the file paths.
  Throws an exception if the directory cannot be created."
  [paths]
  {:pre [(sequential? paths)]}
  (doseq [path paths]
    (ks/mkdirs! (fs/parent path))))

(defn input-stream->byte-array
  [input-stream]
  (with-open [os (ByteArrayOutputStream.)]
    (IOUtils/copy input-stream os)
    (.toByteArray os)))

(schema/defn partial-state-error :- Exception
  "Construct an exception appropriate for the end-user to signify that there
   are missing SSL files and the master or CA cannot start until action is taken."
  [master-or-ca :- schema/Str
   found-files :- [schema/Str]
   missing-files :- [schema/Str]]
  (IllegalStateException.
   (format "%s\n%s\n%s\n%s\n%s\n"
           (i18n/trs "Cannot initialize {0} with partial state; need all files or none." master-or-ca)
           (i18n/trs "Found:")
           (str/join "\n" found-files)
           (i18n/trs "Missing:")
           (str/join "\n" missing-files))))

; TODO - PE-5529 - this should be moved to jvm-c-a.
(schema/defn get-csr-subject :- schema/Str
  [csr :- CertificateRequest]
  (-> csr
      (.getSubject)
      (.toString)
      (utils/x500-name->CN)))

(defn contains-uppercase?
  "Does the given string contain any uppercase letters?"
  [s]
  (not= s (.toLowerCase s)))

(schema/defn dns-alt-names :- [schema/Str]
  "Get the list of DNS alt names on the provided certificate or CSR.
   Each name will be prepended with 'DNS:'."
  [cert-or-csr :- (schema/either Certificate CertificateRequest)]
  (mapv (partial str "DNS:")
        (utils/get-subject-dns-alt-names cert-or-csr)))

(schema/defn subject-alt-names :- [schema/Str]
  "Get the list of both DNS and IP alt names on the provided certificate or CSR.
   Each name will be prepended with 'DNS:' or 'IP:'."
  [cert-or-csr :- (schema/either Certificate CertificateRequest)]
  (into (mapv (partial str "IP:") (utils/get-subject-ip-alt-names cert-or-csr))
        (mapv (partial str "DNS:") (utils/get-subject-dns-alt-names cert-or-csr))))

(schema/defn authorization-extensions :- {schema/Str schema/Str}
  "Get the authorization extensions for the certificate or CSR.
  These are extensions that fall under the ppAuthCert OID arc.
  Returns a map of OIDS to values."
  [cert-or-csr :- (schema/either Certificate CertificateRequest)]
  (let [extensions (utils/get-extensions cert-or-csr)
        auth-exts (filter (fn [{:keys [oid]}]
                            (utils/subtree-of? ppAuthCertExt oid))
                          extensions)]
    (reduce (fn [exts ext]
             ;; Get the short name from the OID if available
             (let [short-name (get (set/map-invert puppet-short-names) (:oid ext))
                   short-name-string (when short-name (name short-name))
                   oid (or short-name-string (:oid ext))
                   value (:value ext)]
               (assoc exts oid value)))
            {}
            auth-exts)))

(defn seq-contains? [coll target] (some #(= target %) coll))

;;;;;;;;;;;;;;;;;;;;;;;;;;;;;;;;;;;;;;;;;;;;;;;;;;;;;;;;;;;;;;;;;;;;;;;;;;;;;;;;;
;; Writing various SSL objects safely
;; These versions all encode writing atomically and knowledge of file permissions

(schema/defn write-public-key
  "Encode a key to PEM format and write it to a file atomically and with
  appropriate permissions for a public key."
  [key :- PublicKey
   path :- schema/Str]
  (ks-file/atomic-write path (partial utils/key->pem! key) public-key-perms))

(schema/defn write-private-key
  "Encode a key to PEM format and write it to a file atomically and with
  appropriate permissions for a private key."
  [key :- PrivateKey
   path :- schema/Str]
  (ks-file/atomic-write path (partial utils/key->pem! key) private-key-perms))

(schema/defn write-cert
  "Encode a certificate to PEM format and write it to a file atomically and with
  appropriate permissions."
  [cert :- Certificate
   path :- schema/Str]
  (ks-file/atomic-write path (partial utils/cert->pem! cert) public-key-perms))

(schema/defn write-crl
  "Encode a CRL to PEM format and write it to a file atomically and with
  appropriate permissions."
  [crl :- CertificateRevocationList
   path :- schema/Str]
  (ks-file/atomic-write path (partial utils/crl->pem! crl) public-key-perms))

(schema/defn write-crls
  "Encode a list of CRLS to PEM format and write it to a file atomically and
  with appropriate permissions."
  [crls :- [CertificateRevocationList]
   path :- schema/Str]
  (ks-file/atomic-write path (partial utils/objs->pem! crls) public-key-perms))

(schema/defn write-csr
  "Encode a CSR to PEM format and write it to a file atomically and with
  appropriate permissions."
  [csr :- CertificateRequest
   path :- schema/Str]
  (ks-file/atomic-write path (partial utils/obj->pem! csr) public-key-perms))

;;;;;;;;;;;;;;;;;;;;;;;;;;;;;;;;;;;;;;;;;;;;;;;;;;;;;;;;;;;;;;;;;;;;;;;;;;;;;;;;
;;; Serial number functions + lock

(def serial-file-lock
  "The lock used to prevent concurrent access to the serial number file."
  (new Object))

(schema/defn parse-serial-number :- schema/Int
  "Parses a serial number from its format on disk.  See `format-serial-number`
  for the awful, gory details."
  [serial-number :- schema/Str]
  (Integer/parseInt serial-number 16))

(schema/defn get-serial-number! :- schema/Int
  "Reads the serial number file from disk and returns the serial number."
  [serial-file :- schema/Str]
  (-> serial-file
      (slurp)
      (.trim)
      (parse-serial-number)))

(schema/defn format-serial-number :- schema/Str
  "Converts a serial number to the format it needs to be written in on disk.
  This function has to write serial numbers in the same format that the puppet
  ruby code does, to maintain compatibility with things like 'puppet cert';
  for whatever arcane reason, that format is 0-padding up to 4 digits."
  [serial-number :- schema/Int]
  (format "%04X" serial-number))

(def serial-file-permissions
  "rw-r--r--")

(schema/defn next-serial-number! :- schema/Int
  "Returns the next serial number to be used when signing a certificate request.
  Reads the serial number as a hex value from the given file and replaces the
  contents of `serial-file` with the next serial number for a subsequent call.
  Puppet's $serial setting defines the location of the serial number file."
  [serial-file :- schema/Str]
  (locking serial-file-lock
    (let [serial-number (get-serial-number! serial-file)]
      (ks-file/atomic-write-string serial-file
                                   (format-serial-number (inc serial-number))
                                   serial-file-permissions)
      serial-number)))

(schema/defn initialize-serial-file!
  "Initializes the serial number file on disk.  Serial numbers start at 1."
  [path :- schema/Str]
  (ks-file/atomic-write-string path
                               (format-serial-number 1)
                               serial-file-permissions))

(schema/defn write-local-cacrl! :- (schema/maybe Exception)
  "Spits the contents of 'cacrl-contents' string to the 'localcacrl' file
  location if the 'cacrl' string contains valid CRL pem data. On success, return
  nil. On failure, return the Exception captured from the failed attempt to
  parse the CRL pem data."
  [localcacrl-path :- schema/Str
   cacrl-contents :- schema/Str]
  (let [crl-reader (StringReader. cacrl-contents)]
    (try
      (when (zero? (count (utils/pem->crls crl-reader)))
        (throw (CRLException. "No CRL data found")))
      (ks-file/atomic-write-string localcacrl-path
                                   cacrl-contents
                                   public-key-perms)
      nil
      (catch IOException e
        e)
      (catch CRLException e
        e))))


;;;;;;;;;;;;;;;;;;;;;;;;;;;;;;;;;;;;;;;;;;;;;;;;;;;;;;;;;;;;;;;;;;;;;;;;;;;;;;;;
;;; Inventory File

(schema/defn format-date-time :- schema/Str
  "Formats a date-time into the format expected by the ruby puppet code."
  [date-time :- Date]
  (time-format/unparse
    (time-format/formatter "YYY-MM-dd'T'HH:mm:ssz")
    (time-coerce/from-date date-time)))

(schema/defn ^:always-validate
  write-cert-to-inventory!
  "Writes an entry into Puppet's inventory file for a given certificate.
  The location of this file is defined by Puppet's 'cert_inventory' setting.
  The inventory is a text file where each line represents a certificate in the
  following format:
  $SN $NB $NA /$S
  where:
    * $SN = The serial number of the cert.  The serial number is formatted as a
            hexadecimal number, with a leading 0x, and zero-padded up to four
            digits, eg. 0x002f.
    * $NB = The 'not before' field of the cert, as a date/timestamp in UTC.
    * $NA = The 'not after' field of the cert, as a date/timestamp in UTC.
    * $S  = The distinguished name of the cert's subject."
  [cert :- Certificate
   inventory-file :- schema/Str]
  (let [serial-number (->> cert
                           (.getSerialNumber)
                           (format-serial-number)
                           (str "0x"))
        not-before    (-> cert
                          (.getNotBefore)
                          (format-date-time))
        not-after     (-> cert
                          (.getNotAfter)
                          (format-date-time))
        subject       (utils/get-subject-from-x509-certificate cert)
        entry (str serial-number " " not-before " " not-after " /" subject "\n")]
    (spit inventory-file entry :append true)))

;;;;;;;;;;;;;;;;;;;;;;;;;;;;;;;;;;;;;;;;;;;;;;;;;;;;;;;;;;;;;;;;;;;;;;;;;;;;;;;;
;;; Initialization

(schema/defn validate-settings!
  "Ensure config values are valid for basic CA behaviors."
  [settings :- CaSettings]
  (let [ca-ttl (:ca-ttl settings)
        certificate-status-access-control (get-in settings
                                                  [:access-control
                                                   :certificate-status])
        certificate-status-whitelist (:client-whitelist
                                      certificate-status-access-control)]
    (when (> ca-ttl max-ca-ttl)
      (throw (IllegalStateException.
              (i18n/trs "Config setting ca_ttl must have a value below {0}" max-ca-ttl))))
    (cond
      (or (false? (:authorization-required certificate-status-access-control))
          (not-empty certificate-status-whitelist))
      (log/warn (format "%s %s"
                        (i18n/trs "The ''client-whitelist'' and ''authorization-required'' settings in the ''certificate-authority.certificate-status'' section are deprecated and will be removed in a future release.")
                        (i18n/trs "Remove these settings and create an appropriate authorization rule in the /etc/puppetlabs/puppetserver/conf.d/auth.conf file.")))
      (not (nil? certificate-status-whitelist))
      (log/warn (format "%s %s %s"
                        (i18n/trs "The ''client-whitelist'' and ''authorization-required'' settings in the ''certificate-authority.certificate-status'' section are deprecated and will be removed in a future release.")
                        (i18n/trs "Because the ''client-whitelist'' is empty and ''authorization-required'' is set to ''false'', the ''certificate-authority.certificate-status'' settings will be ignored and authorization for the ''certificate_status'' endpoints will be done per the authorization rules in the /etc/puppetlabs/puppetserver/conf.d/auth.conf file.")
                        (i18n/trs "To suppress this warning, remove the ''certificate-authority'' configuration settings."))))))

(schema/defn create-ca-extensions :- (schema/pred utils/extension-list?)
  "Create a list of extensions to be added to the CA certificate."
  [ca-name :- (schema/pred utils/valid-x500-name?)
   ca-serial :- (schema/pred number?)
   ca-public-key :- (schema/pred utils/public-key?)]
  (vec
    (cons (utils/netscape-comment
           netscape-comment-value)
          (utils/create-ca-extensions ca-name ca-serial ca-public-key))))

(schema/defn read-infra-nodes
    "Returns a list of infra nodes or infra node serials from the specified file organized as one item per line."
    [infra-file :- schema/Str]
    (line-seq (io/reader infra-file)))

(defn- write-infra-serials-to-writer
  [writer infra-nodes-path infra-node-serials-path signeddir]
  (try
    (let [infra-nodes (read-infra-nodes infra-nodes-path)]
      (doseq [infra-node infra-nodes]
        (try
          (let [infra-serial (-> (path-to-cert signeddir infra-node)
                                 (utils/pem->cert)
                                 (utils/get-serial))]
            (.write writer (str infra-serial))
            (.newLine writer))
          (catch java.io.FileNotFoundException ex
            (log/warn
             (i18n/trs
              (str
               "Failed to find/load certificate for Puppet Infrastructure Node:"
               infra-node)))))))
    (catch java.io.FileNotFoundException ex
      (log/warn (i18n/trs (str infra-nodes-path " does not exist"))))))

(schema/defn generate-infra-serials
  "Given a list of infra nodes it will create a file containing
   serial numbers of their certificates (listed on separate lines).
   It is expected have at least one entry (MoM)"
  [{:keys [infra-nodes-path infra-node-serials-path signeddir]} :- CaSettings]
  (ks-file/atomic-write infra-node-serials-path
                        #(write-infra-serials-to-writer %
                                                        infra-nodes-path
                                                        infra-node-serials-path
                                                        signeddir)
                        public-key-perms))

(schema/defn generate-ssl-files!
  "Given the CA settings, generate and write to disk all of the necessary
  SSL files for the CA. Any existing files will be replaced."
  [ca-settings :- CaSettings]
  (log/debug (str (i18n/trs "Initializing SSL for the CA; settings:")
                  "\n"
                  (ks/pprint-to-string ca-settings)))
  (create-parent-directories! (vals (settings->cadir-paths ca-settings)))
  (-> ca-settings :csrdir fs/file ks/mkdirs!)
  (-> ca-settings :signeddir fs/file ks/mkdirs!)
  (initialize-serial-file! (:serial ca-settings))
  (-> ca-settings :infra-nodes-path fs/file fs/create)
  (generate-infra-serials ca-settings)
  (let [keypair     (utils/generate-key-pair (:keylength ca-settings))
        public-key  (utils/get-public-key keypair)
        private-key (utils/get-private-key keypair)
        x500-name   (utils/cn (:ca-name ca-settings))
        validity    (cert-validity-dates (:ca-ttl ca-settings))
        serial      (next-serial-number! (:serial ca-settings))
        ca-exts     (create-ca-extensions x500-name
                                          serial
                                          public-key)
        cacert      (utils/sign-certificate
                     x500-name
                     private-key
                     serial
                     (:not-before validity)
                     (:not-after validity)
                     x500-name
                     public-key
                     ca-exts)
        cacrl       (utils/generate-crl (.getIssuerX500Principal cacert)
                                        private-key
                                        public-key)
        infra-crl (utils/generate-crl (.getIssuerX500Principal cacert)
                                      private-key
                                      public-key)]
    (write-cert-to-inventory! cacert (:cert-inventory ca-settings))
    (write-public-key public-key (:capub ca-settings))
    (write-private-key private-key (:cakey ca-settings))
    (write-cert cacert (:cacert ca-settings))
    (write-crl cacrl (:cacrl ca-settings))
    (write-crl infra-crl (:infra-crl-path ca-settings))))

(schema/defn split-hostnames :- (schema/maybe [schema/Str])
  "Given a comma-separated list of hostnames, return a list of the
  individual dns alt names with all surrounding whitespace removed. If
  hostnames is empty or nil, then nil is returned."
  [hostnames :- (schema/maybe schema/Str)]
  (let [hostnames (str/trim (or hostnames ""))]
    (when-not (empty? hostnames)
      (map str/trim (str/split hostnames #",")))))

(schema/defn create-subject-alt-names-ext :- Extension
  "Given a hostname and a comma-separated list of DNS (and possibly IP) alt names,
   create a Subject Alternative Names extension. If there are no alt names
   provided then defaults will be used."
  [host-name :- schema/Str
   alt-names :- schema/Str]
  (let [split-alt-names   (split-hostnames alt-names)
        default-alt-names ["puppet"]
        alt-names-list (reduce (fn [acc alt-name]
                                 (if (str/starts-with? alt-name "IP:")
                                   (update acc :ip conj (str/replace alt-name #"^IP:" ""))
                                   (update acc :dns-name conj (str/replace alt-name #"^DNS:" ""))))
                               {:ip [] :dns-name []} split-alt-names)]
    (if (and (empty? (get alt-names-list :dns-name)) (empty? (get alt-names-list :ip)))
      (utils/subject-alt-names {:dns-name (conj default-alt-names host-name)} false)
      (utils/subject-alt-names (update alt-names-list :dns-name conj host-name) false))))

(schema/defn validate-subject!
  "Validate the CSR or certificate's subject name.  The subject name must:
    * match the hostname specified in the HTTP request (the `subject` parameter)
    * not contain any non-printable characters or slashes
    * not contain any capital letters
    * not contain the wildcard character (*)"
  [hostname :- schema/Str
   subject :- schema/Str]
  (when-not (= hostname subject)
    (sling/throw+
      {:kind :hostname-mismatch
       :msg  (i18n/tru "Instance name \"{0}\" does not match requested key \"{1}\"" subject hostname)}))

  (when (contains-uppercase? hostname)
    (sling/throw+
      {:kind :invalid-subject-name
       :msg  (i18n/tru "Certificate names must be lower case.")}))

  (when-not (re-matches #"\A[ -.0-~]+\Z" subject)
    (sling/throw+
      {:kind :invalid-subject-name
       :msg  (i18n/tru "Subject contains unprintable or non-ASCII characters")}))

  (when (.contains subject "*")
    (sling/throw+
      {:kind :invalid-subject-name
       :msg  (i18n/tru "Subject contains a wildcard, which is not allowed: {0}" subject)})))

(schema/defn allowed-extension?
  "A predicate that answers if an extension is allowed or not.
  This logic is copied out of the ruby CA."
  [extension :- Extension]
  (let [oid (:oid extension)]
    (or
      (= subject-alt-names-oid oid)
      (and (utils/subtree-of? ppAuthCertExt oid) (not (= cli-auth-oid oid)))
      (utils/subtree-of? ppRegCertExt oid)
      (utils/subtree-of? ppPrivCertExt oid))))

(schema/defn validate-extensions!
  "Throws an error if the extensions list contains any invalid extensions,
  according to `allowed-extension?`"
  [extensions :- (schema/pred utils/extension-list?)]
  (let [bad-extensions (remove allowed-extension? extensions)]
    (when-not (empty? bad-extensions)
      (let [bad-extension-oids (map :oid bad-extensions)]
        (sling/throw+ {:kind :disallowed-extension
                       :msg (i18n/tru "Found extensions that are not permitted: {0}"
                                 (str/join ", " bad-extension-oids))})))))

(schema/defn validate-subject-alt-names!
  "Validate that the provided Subject Alternative Names extension is valid for
  a cert signed by this CA. This entails:
    * Only DNS and IP alternative names are allowed, no other types
    * Each DNS name does not contain a wildcard character (*)"
  [{value :value} :- Extension]
  (let [name-types (keys value)
        dns-names (:dns-name value)
        ip-names (:ip value)]
    (when-not (every? #{:dns-name :ip} name-types)
      (sling/throw+
        {:kind :invalid-alt-name
         :msg (i18n/tru "Only DNS and IP names are allowed in the Subject Alternative Names extension")}))
    (doseq [dns-name dns-names]
      (when (.contains dns-name "*")
        (sling/throw+
          {:kind :invalid-alt-name
           :msg (i18n/tru "Cert subjectAltName contains a wildcard, which is not allowed: {0}"
                 dns-name)})))))

(schema/defn create-csr-attrs-exts :- (schema/maybe (schema/pred utils/extension-list?))
  "Parse the CSR attributes yaml file at the given path and create a list of
  certificate extensions from the `extensions_requests` section."
  [csr-attributes-file :- schema/Str]
  (if (fs/file? csr-attributes-file)
    (let [csr-attrs (yaml/parse-string (slurp csr-attributes-file))
          ext-req (:extension_requests csr-attrs)]
      (map (fn [[oid value]]
             {:oid (or (get puppet-short-names oid)
                       (name oid))
              :critical false
              :value (str value)})
           ext-req))
    (log/debug (i18n/trs "No CSR Attributes configuration file found at {0}, CSR Attributes will not be loaded"
                csr-attributes-file))))

(schema/defn create-master-extensions :- (schema/pred utils/extension-list?)
  "Create a list of extensions to be added to the master certificate."
  [master-certname :- schema/Str
   master-public-key :- (schema/pred utils/public-key?)
   ca-public-key :- (schema/pred utils/public-key?)
   {:keys [dns-alt-names csr-attributes]} :- MasterSettings]
  (let [alt-names-ext (create-subject-alt-names-ext master-certname dns-alt-names)
        csr-attr-exts (create-csr-attrs-exts csr-attributes)
        base-ext-list [(utils/netscape-comment
                         netscape-comment-value)
                       (utils/authority-key-identifier
                         ca-public-key false)
                       (utils/basic-constraints-for-non-ca true)
                       (utils/ext-key-usages
                         [ssl-server-cert ssl-client-cert] true)
                       (utils/key-usage
                         #{:key-encipherment
                           :digital-signature} true)
                       (utils/subject-key-identifier
                         master-public-key false)
                       {:oid cli-auth-oid
                        :critical false
                        :value "true"}]]
    (validate-subject-alt-names! alt-names-ext)
    (when csr-attr-exts
      (validate-extensions! csr-attr-exts))
    (remove nil? (concat base-ext-list [alt-names-ext] csr-attr-exts))))

(schema/defn generate-master-ssl-keys!* :- (schema/pred utils/public-key?)
  "Generate and store ssl public and private keys for the master to disk.
  Returns the public key."
  [{:keys [hostprivkey hostpubkey keylength]} :- MasterSettings]
  (log/debug (i18n/trs "Generating public and private keys for master cert"))
  (let [keypair (utils/generate-key-pair keylength)
        public-key (utils/get-public-key keypair)
        private-key (utils/get-private-key keypair)]
    (write-public-key public-key hostpubkey)
    (write-private-key private-key hostprivkey)
    public-key))

(schema/defn generate-master-ssl-keys! :- (schema/pred utils/public-key?)
  "Generate and store ssl public and private keys for the master to disk.  If
  the files are both already present, new ones will not be generated to replace
  them.  Returns the public key."
  [{:keys [hostprivkey hostpubkey] :as settings} :- MasterSettings]
  (cond
    (and (fs/exists? hostprivkey) (fs/exists? hostpubkey))
    (do
      (log/debug (i18n/trs "Using keys found on disk to generate master cert"))
      (utils/pem->public-key hostpubkey))

    (and (not (fs/exists? hostprivkey)) (not (fs/exists? hostpubkey)))
    (generate-master-ssl-keys!* settings)

    (fs/exists? hostpubkey)
    (throw
     (IllegalStateException.
      (i18n/trs "Found master public key ''{0}'' but master private key ''{1}'' is missing"
                hostpubkey
                hostprivkey)))

    :else
    (throw
     (IllegalStateException.
      (i18n/trs "Found master private key ''{0}'' but master public key ''{1}'' is missing"
                hostprivkey
                hostpubkey)))))

(schema/defn generate-master-ssl-files!
  "Given master configuration settings, certname, and CA settings,
   generate and write to disk all of the necessary SSL files for
   the master. Any existing files will be replaced."
  [settings :- MasterSettings
   certname :- schema/Str
   ca-settings :- CaSettings]
  (log/debug (format "%s\n%s"
                     (i18n/trs "Initializing SSL for the Master; settings:")
                     (ks/pprint-to-string settings)))
  (create-parent-directories! (vals (settings->ssldir-paths settings)))
  (set-file-perms (:privatekeydir settings) private-key-dir-perms)
  (-> settings :certdir fs/file ks/mkdirs!)
  (-> settings :requestdir fs/file ks/mkdirs!)
  (let [ca-cert        (utils/pem->ca-cert (:cacert ca-settings) (:cakey ca-settings))
        ca-public-key  (.getPublicKey ca-cert)
        ca-private-key (utils/pem->private-key (:cakey ca-settings))
        next-serial    (next-serial-number! (:serial ca-settings))
        public-key     (generate-master-ssl-keys! settings)
        extensions     (create-master-extensions certname
                                                 public-key
                                                 ca-public-key
                                                 settings)
        x500-name      (utils/cn certname)
        validity       (cert-validity-dates (:ca-ttl ca-settings))
        hostcert       (utils/sign-certificate (utils/get-subject-from-x509-certificate
                                                ca-cert)
                                               ca-private-key
                                               next-serial
                                               (:not-before validity)
                                               (:not-after validity)
                                               x500-name
                                               public-key
                                               extensions)]
    (write-cert-to-inventory! hostcert (:cert-inventory ca-settings))
    (write-cert hostcert (:hostcert settings))
    (write-cert hostcert (path-to-cert (:signeddir ca-settings) certname))))

(schema/defn ^:always-validate initialize-master-ssl!
  "Given configuration settings, certname, and CA settings, ensure all
   necessary SSL files exist on disk by regenerating all of them if any
   are found to be missing."
  [{:keys [hostprivkey hostcert] :as settings} :- MasterSettings
   certname :- schema/Str
   ca-settings :- CaSettings]
  (cond
    (and (fs/exists? hostcert) (fs/exists? hostprivkey))
    (log/info (i18n/trs "Master already initialized for SSL"))

    (fs/exists? hostcert)
    (throw
     (IllegalStateException.
      (i18n/trs "Found master cert ''{0}'' but master private key ''{1}'' is missing"
           hostcert
           hostprivkey)))

    :else
    (generate-master-ssl-files! settings certname ca-settings)))

(schema/defn ^:always-validate retrieve-ca-cert!
  "Ensure a local copy of the CA cert is available on disk.  cacert is the base
  CA cert file to copy from and localcacert is where the CA cert file should be
  copied to."
  [cacert :- schema/Str
   localcacert :- schema/Str]
  (if (and (fs/exists? cacert) (not (fs/exists? localcacert)))
    (do
      (ks/mkdirs! (fs/parent localcacert))
      (fs/copy cacert localcacert))
    (if-not (fs/exists? localcacert)
      (throw (IllegalStateException.
               (i18n/trs ":localcacert ({0}) could not be found and no file at :cacert ({1}) to copy it from"
                    localcacert cacert))))))

(schema/defn ^:always-validate retrieve-ca-crl!
  "Ensure a local copy of the CA CRL, if one exists, is available on disk.
  cacrl is the base CRL file to copy from and localcacrl is where the CRL file
  should be copied to."
  [cacrl :- schema/Str
   localcacrl :- schema/Str]
  (when (not= cacrl localcacrl)
    (let [max-attempts 25]
      (when (fs/exists? cacrl)
        (ks/mkdirs! (fs/parent localcacrl))
        ;; Make up to 'max-attempts' tries to copy the cacrl file to the
        ;; localcacrl file. The content of the cacrl file is read into memory
        ;; and parsed for valid CRL pem content during each attempt. The content
        ;; in memory is written to the localcacrl file only if it is valid. This
        ;; validation is done to protect against a partially written (which could
        ;; happen if an asynchronous revocation is in progress) or currupt cacrl
        ;; file being copied.
        (loop [attempts-left max-attempts]
           (let [cacrl-as-string (slurp cacrl)]
             (when-let [write-exception (write-local-cacrl!
                                          localcacrl
                                          cacrl-as-string)]
               (if (zero? attempts-left)
                 (log/error (format "%s\n%s\n%s"
                                    (i18n/trs
                                      "Unable to synchronize crl file {0} to {1}: {2}"
                                      cacrl localcacrl (.getMessage write-exception))
                                    (i18n/trs
                                      "Recent changes to the CRL may not have taken effect.")
                                    (i18n/trs
                                      "To load the updated CRL, reload or restart the Puppet Server service.")))
                 (do
                   (Thread/sleep 100)
                   (recur (dec attempts-left)))))))))))

;;;;;;;;;;;;;;;;;;;;;;;;;;;;;;;;;;;;;;;;;;;;;;;;;;;;;;;;;;;;;;;;;;;;;;;;;;;;;;;;
;;; Autosign

(schema/defn glob-matches? :- schema/Bool
  "Test if a subject matches the domain-name glob from the autosign whitelist.
   The glob is expected to start with a '*' and be in a form like `*.foo.bar`.
   The subject is expected to contain only lowercase characters and be in a
   form like `agent.foo.bar`. Capitalization in the glob will be ignored.
   Examples:
     (glob-matches? *.foo.bar agent.foo.bar) => true
     (glob-matches? *.baz baz) => true
     (glob-matches? *.QUX 0.1.qux) => true"
  [glob :- schema/Str
   subject :- schema/Str]
  (letfn [(munge [name]
            (-> name
                str/lower-case
                (str/split #"\.")
                reverse))
          (seq-starts-with? [a b]
            (= b (take (count b) a)))]
    (seq-starts-with? (munge subject)
                      (butlast (munge glob)))))

(schema/defn line-matches? :- schema/Bool
  "Test if the subject matches the line from the autosign whitelist.
   The line is expected to be an exact certname or a domain-name glob.
   A single line with the character '*' will match all subjects.
   If the line contains invalid characters it will be logged and
   false will be returned."
  [whitelist :- schema/Str
   subject :- schema/Str
   line :- schema/Str]
  (if (or (.contains line "#") (.contains line " "))
    (do (log/error (i18n/trs "Invalid pattern ''{0}'' found in {1}" line whitelist))
        false)
    (if (= line "*")
      true
      (if (.startsWith line "*")
        (glob-matches? line subject)
        (= line subject)))))

(schema/defn whitelist-matches? :- schema/Bool
  "Test if the whitelist file contains an entry that matches the subject.
   Each line of the file is expected to contain a single entry, either as
   an exact certname or a domain-name glob, and will be evaluated verbatim.
   All blank lines and comment lines (starting with '#') will be ignored.
   If an invalid pattern is encountered, it will be logged and ignored."
  [whitelist :- schema/Str
   subject :- schema/Str]
  (with-open [r (io/reader whitelist)]
    (not (nil? (some (partial line-matches? whitelist subject)
                     (remove #(or (.startsWith % "#")
                                  (str/blank? %))
                             (line-seq r)))))))

(schema/defn execute-autosign-command!
  :- shell-utils/ExecutionResult
  "Execute the autosign script and return a map containing the standard-out,
   standard-err, and exit code. The subject will be passed in as input, and
   the CSR stream will be provided on standard-in. The ruby-load-path will be
   prepended to the RUBYLIB found in the environment, and is intended to make
   the Puppet and Facter Ruby libraries available to the autosign script.
   All output (stdout & stderr) will be logged at the debug level. Warnings are
   issued for nonzero exit code or if stderr is generated by the autosign
   script."
  [executable :- schema/Str
   subject :- schema/Str
   csr-stream :- InputStream
   ruby-load-path :- [schema/Str]
   gem-path :- schema/Str]
  (log/debug (i18n/trs "Executing ''{0} {1}''" executable subject))
  (let [env     (into {} (System/getenv))
        rubylib (->> (if-let [lib (get env "RUBYLIB")]
                       (cons lib ruby-load-path)
                       ruby-load-path)
                     (map ks/absolute-path)
                     (str/join (System/getProperty "path.separator")))
        gempath (->> (if-let [gems (get env "GEM_PATH")]
                       (str gems (System/getProperty "path.separator") gem-path)
                       gem-path))
        results (shell-utils/execute-command
                 executable
                 {:args [subject]
                  :in csr-stream
                  :env (merge env {"RUBYLIB" rubylib "GEM_PATH" gempath})})]
    (log/debug (i18n/trs "Autosign command ''{0} {1}'' exit status: {2}"
                executable subject (:exit-code results)))
    (log/debug (i18n/trs "Autosign command ''{0} {1}'' output on stdout: {2}"
                executable subject (:stdout results)))
    (when-not (empty? (:stderr results))
      (log/warn (i18n/trs "Autosign command ''{0} {1}'' generated output to stderr: {2}"
                 executable subject (:stderr results))))
    (when-not (zero? (:exit-code results))
      (log/warn (i18n/trs "Autosign command ''{0}'' rejected certificate ''{1}'' because the exit code was {2}, not zero"
                 executable subject (:exit-code results))))
    results))

;;;;;;;;;;;;;;;;;;;;;;;;;;;;;;;;;;;;;;;;;;;;;;;;;;;;;;;;;;;;;;;;;;;;;;;;;;;;;;;;
;;; Public

(schema/defn ^:always-validate
  config->ca-settings :- CaSettings
  "Given the configuration map from the Puppet Server config
   service return a map with of all the CA settings."
  [{:keys [puppetserver jruby-puppet certificate-authority]}]
  (-> (select-keys puppetserver (keys CaSettings))
      (merge (select-keys certificate-authority (keys CaSettings)))
      (initialize-ca-config)
      (assoc :ruby-load-path (:ruby-load-path jruby-puppet))
      (assoc :gem-path (str/join (System/getProperty "path.separator")
                                 (:gem-path jruby-puppet)))
      (assoc :access-control (select-keys certificate-authority
                                          [:certificate-status]))))

(schema/defn ^:always-validate
  config->master-settings :- MasterSettings
  "Given the configuration map from the Puppet Server config
  service return a map with of all the master settings."
  [{:keys [puppetserver]}]
  (select-keys puppetserver (keys MasterSettings)))

(schema/defn ^:always-validate
  get-certificate :- (schema/maybe schema/Str)
  "Given a subject name and paths to the certificate directory and the CA
  certificate, return the subject's certificate as a string, or nil if not found.
  If the subject is 'ca', then use the `cacert` path instead."
  [subject :- schema/Str
   cacert :- schema/Str
   signeddir :- schema/Str]
  (let [cert-path (if (= "ca" subject)
                    cacert
                    (path-to-cert signeddir subject))]
    (if (fs/exists? cert-path)
      (slurp cert-path))))

(schema/defn ^:always-validate
  get-certificate-request :- (schema/maybe schema/Str)
  "Given a subject name, return their certificate request as a string, or nil if
  not found.  Looks for certificate requests in `csrdir`."
  [subject :- schema/Str
   csrdir :- schema/Str]
  (let [cert-request-path (path-to-cert-request csrdir subject)]
    (if (fs/exists? cert-request-path)
      (slurp cert-request-path))))

(schema/defn ^:always-validate
  autosign-csr? :- schema/Bool
  "Return true if the CSR should be automatically signed given
  Puppet's autosign setting, and false otherwise."
  ([autosign :- (schema/either schema/Str schema/Bool)
    subject :- schema/Str
    csr-stream :- InputStream]
   (autosign-csr? autosign subject csr-stream [] ""))
  ([autosign :- (schema/either schema/Str schema/Bool)
    subject :- schema/Str
    csr-stream :- InputStream
    ruby-load-path :- [schema/Str]
    gem-path :- schema/Str]
   (if (ks/boolean? autosign)
     autosign
     (if (fs/exists? autosign)
       (if (fs/executable? autosign)
         (let [command-result (execute-autosign-command! autosign subject csr-stream ruby-load-path gem-path)]
           (-> command-result
               :exit-code
               zero?))
         (whitelist-matches? autosign subject))
       false))))

(schema/defn create-agent-extensions :- (schema/pred utils/extension-list?)
  "Given a certificate signing request, generate a list of extensions that
  should be signed onto the certificate. This includes a base set of standard
  extensions in addition to any valid extensions found on the signing request."
  [csr :- CertificateRequest
   capub :- (schema/pred utils/public-key?)]
  (let [subj-pub-key (utils/get-public-key csr)
        csr-ext-list (utils/get-extensions csr)
        base-ext-list [(utils/netscape-comment
                         netscape-comment-value)
                       (utils/authority-key-identifier
                         capub false)
                       (utils/basic-constraints-for-non-ca true)
                       (utils/ext-key-usages
                         [ssl-server-cert ssl-client-cert] true)
                       (utils/key-usage
                         #{:key-encipherment
                           :digital-signature} true)
                       (utils/subject-key-identifier
                         subj-pub-key false)]]
    (concat base-ext-list csr-ext-list)))

(schema/defn ^:always-validate
  autosign-certificate-request!
  "Given a subject name, their certificate request, and the CA settings
  from Puppet, auto-sign the request and write the certificate to disk."
  [subject :- schema/Str
   csr :- CertificateRequest
   {:keys [cacert cakey signeddir ca-ttl serial cert-inventory]} :- CaSettings]
  (let [validity    (cert-validity-dates ca-ttl)
        ;; if part of a CA bundle, the intermediate CA will be first in the chain
        cacert      (utils/pem->ca-cert cacert cakey)
        signed-cert (utils/sign-certificate (utils/get-subject-from-x509-certificate
                                             cacert)
                                            (utils/pem->private-key cakey)
                                            (next-serial-number! serial)
                                            (:not-before validity)
                                            (:not-after validity)
                                            (utils/cn subject)
                                            (utils/get-public-key csr)
                                            (create-agent-extensions
                                             csr
                                             (.getPublicKey cacert)))]
    (log/info (i18n/trs "Signed certificate request for {0}" subject))
    (write-cert-to-inventory! signed-cert cert-inventory)
    (write-cert signed-cert (path-to-cert signeddir subject))))

(schema/defn ^:always-validate
  save-certificate-request!
  "Write the subject's certificate request to disk under the CSR directory."
  [subject :- schema/Str
   csr :- CertificateRequest
   csrdir :- schema/Str]
  (let [csr-path (path-to-cert-request csrdir subject)]
    (log/debug (i18n/trs "Saving CSR to ''{0}''" csr-path))
    (write-csr csr csr-path)))

(schema/defn validate-duplicate-cert-policy!
  "Throw a slingshot exception if allow-duplicate-certs is false
   and we already have a certificate or CSR for the subject.
   The exception map will look like:
   {:kind :duplicate-cert
    :msg  <specific error message>}"
  [csr :- CertificateRequest
   {:keys [allow-duplicate-certs cacert cacrl cakey csrdir signeddir]} :- CaSettings]
  (let [subject (get-csr-subject csr)
        cert (path-to-cert signeddir subject)
        existing-cert? (fs/exists? cert)
        existing-csr? (fs/exists? (path-to-cert-request csrdir subject))]
    (when (or existing-cert? existing-csr?)
      (let [status (if existing-cert?
                     (if (utils/revoked?
                          (utils/pem->ca-crl cacrl (utils/pem->ca-cert cacert cakey))
                          (utils/pem->cert cert))
                       "revoked"
                       "signed")
                     "requested")]
        (if allow-duplicate-certs
          (log/info (i18n/trs "{0} already has a {1} certificate; new certificate will overwrite it" subject status))
          (sling/throw+
            {:kind :duplicate-cert
             :msg (i18n/tru "{0} already has a {1} certificate; ignoring certificate request" subject status)}))))))

(schema/defn validate-csr-signature!
  "Throws an exception when the CSR's signature is invalid.
  See `signature-valid?` for more detail."
  [certificate-request :- CertificateRequest]
  (when-not (utils/signature-valid? certificate-request)
    (sling/throw+
      {:kind :invalid-signature
       :msg (i18n/tru "CSR contains a public key that does not correspond to the signing key")})))

(schema/defn ensure-no-authorization-extensions!
  "Throws an exception if the CSR contains authorization exceptions AND the user
   has chosen to disallow authorization-extensions.  This ensures that
   certificates with authentication extensions can only be signed intentionally."
  [csr :- CertificateRequest
   allow-authorization-extensions :- schema/Bool]
  (let [extensions (utils/get-extensions csr)]
    (doseq [extension extensions]
      (when (utils/subtree-of? ppAuthCertExt (:oid extension))
        (if (false? allow-authorization-extensions)
          (sling/throw+
            {:kind :disallowed-extension
             :msg (format "%s %s %s"
                          (i18n/trs "CSR ''{0}'' contains an authorization extension, which is disallowed." (get-csr-subject csr))
                          (i18n/trs "To allow authorization extensions, set allow-authorization-extensions to true in your puppetserver.conf file.")
                          (i18n/trs "Then restart the puppetserver and try signing this certificate again."))}))))))

(schema/defn ensure-subject-alt-names-allowed!
  "Throws an exception if the CSR contains subject-alt-names AND the user has
   chosen to disallow subject-alt-names. Subject alt names can be allowed by
   setting allow-subject-alt-names to true in the puppetserver.conf file."
  [csr :- CertificateRequest
   allow-subject-alt-names :- schema/Bool]
  (when-let [subject-alt-names (not-empty (subject-alt-names csr))]
    (if (false? allow-subject-alt-names)
      (let [subject (get-csr-subject csr)]
        (sling/throw+
          {:kind :disallowed-extension
           :msg (format "%s %s %s"
                        (i18n/tru "CSR ''{0}'' contains subject alternative names ({1}), which are disallowed." subject (str/join ", " subject-alt-names))
                        (i18n/tru "To allow subject alternative names, set allow-subject-alt-names to true in your puppetserver.conf file.")
                        (i18n/tru "Then restart the puppetserver and try signing this certificate again."))})))))

(schema/defn ^:always-validate process-csr-submission!
  "Given a CSR for a subject (typically from the HTTP endpoint),
   perform policy checks and sign or save the CSR (based on autosign).
   Throws a slingshot exception if the CSR is invalid."
  [subject :- schema/Str
   certificate-request :- InputStream
   {:keys [autosign csrdir ruby-load-path gem-path allow-subject-alt-names allow-authorization-extensions] :as settings} :- CaSettings]
  (with-open [byte-stream (-> certificate-request
                              input-stream->byte-array
                              ByteArrayInputStream.)]
    (let [csr (utils/pem->csr byte-stream)
          csr-stream (doto byte-stream .reset)]
      (validate-duplicate-cert-policy! csr settings)
      (validate-subject! subject (get-csr-subject csr))
      (save-certificate-request! subject csr csrdir)
      (when (autosign-csr? autosign subject csr-stream ruby-load-path gem-path)
        (ensure-subject-alt-names-allowed! csr allow-subject-alt-names)
        (ensure-no-authorization-extensions! csr allow-authorization-extensions)
        (validate-extensions! (utils/get-extensions csr))
        (validate-csr-signature! csr)
        (autosign-certificate-request! subject csr settings)
        (fs/delete (path-to-cert-request csrdir subject))))))

(schema/defn ^:always-validate delete-certificate-request! :- OutcomeInfo
  "Delete pending certificate requests for subject"
  [{:keys [csrdir]} :- CaSettings
   subject :- schema/Str]
  (let [csr-path (path-to-cert-request csrdir subject)]
    (if (fs/exists? csr-path)
      (if (fs/delete csr-path)
        (let [msg (i18n/trs "Deleted certificate request for {0}" subject)]
          (log/debug msg)
          {:outcome :success
           :message msg})
        (let [msg (i18n/trs "Path {0} exists but could not be deleted" csr-path)]
          (log/error msg)
          {:outcome :error
           :message msg}))
      (let [msg (i18n/trs "No certificate request for {0} at expected path {1}"
                  subject csr-path)]
        (log/warn msg)
        {:outcome :not-found
         :message msg}))))

(schema/defn ^:always-validate
  get-certificate-revocation-list :- schema/Str
  "Given the value of the 'cacrl' setting from Puppet,
  return the CRL from the .pem file on disk."
  [cacrl :- schema/Str]
  (slurp cacrl))

(schema/defn ^:always-validate
  get-crl-last-modified :- DateTime
  "Given the value of the 'cacrl' setting from Puppet, return
  a Joda DateTime instance of when the CRL file was last modified."
  [cacrl :- schema/Str]
  (let [last-modified-milliseconds (.lastModified (io/file cacrl))]
       (time-coerce/from-long last-modified-milliseconds)))

(schema/defn ensure-directories-exist!
  "Create any directories used by the CA if they don't already exist."
  [settings :- CaSettings]
  (doseq [dir [:csrdir :signeddir]]
    (let [path (get settings dir)]
      (when-not (fs/exists? path)
        (ks/mkdirs! path)))))

(schema/defn ensure-ca-file-perms!
  "Ensure that the CA's private key file has the correct permissions set. If it
  does not, then correct them."
  [settings :- CaSettings]
  (let [ca-p-key (:cakey settings)
        cur-perms (get-file-perms ca-p-key)]
    (when-not (= private-key-perms cur-perms)
      (set-file-perms ca-p-key private-key-perms)
      (log/warn (format "%s %s"
                        (i18n/trs "The private CA key at ''{0}'' was found to have the wrong permissions set as ''{1}''."
                             ca-p-key cur-perms)
                        (i18n/trs "This has been corrected to ''{0}''."
                             private-key-perms))))))

(schema/defn ^:always-validate
  initialize!
  "Given the CA configuration settings, ensure that all
   required SSL files exist. If all files exist,
   new ones will not be generated. If only some are found
   (but others are missing), an exception is thrown."
  [settings :- CaSettings]
  (ensure-directories-exist! settings)
  (let [required-files (-> (settings->cadir-paths settings)
                           (select-keys (required-ca-files (:enable-infra-crl settings)))
                           (vals))]
    (if (every? fs/exists? required-files)
      (do
        (log/info (i18n/trs "CA already initialized for SSL"))
        (when (:enable-infra-crl settings)
          (generate-infra-serials settings))
        (when (:manage-internal-file-permissions settings)
          (ensure-ca-file-perms! settings)))
      (let [{found true
             missing false} (group-by fs/exists? required-files)]
        (if (= required-files missing)
          (generate-ssl-files! settings)
          (throw (partial-state-error "CA" found missing)))))))

;;;;;;;;;;;;;;;;;;;;;;;;;;;;;;;;;;;;;;;;;;;;;;;;;;;;;;;;;;;;;;;;;;;;;;;;;;;;;;;;
;;; certificate_status endpoint

(schema/defn certificate-state :- CertificateState
  "Determine the state a certificate is in."
  [cert-or-csr :- (schema/either Certificate CertificateRequest)
   crl :- CertificateRevocationList]
  (if (utils/certificate-request? cert-or-csr)
    "requested"
    (if (utils/revoked? crl cert-or-csr)
      "revoked"
      "signed")))

(schema/defn fingerprint :- schema/Str
  "Calculate the hash of the certificate or CSR using the given
   algorithm, which must be one of SHA-1, SHA-256, or SHA-512."
  [cert-or-csr :- (schema/either Certificate CertificateRequest)
   algorithm :- schema/Str]
  (->> (utils/fingerprint cert-or-csr algorithm)
       (partition 2)
       (map (partial apply str))
       (str/join ":")
       (str/upper-case)))

(schema/defn get-certificate-details :- CertificateDetails
  "Return details from a X509 certificate."
  [cert]
  {:not_after     (-> cert
                    (.getNotAfter)
                    (format-date-time))
   :not_before    (-> cert
                    (.getNotBefore)
                    (format-date-time))
   :serial_number (-> cert
                    (.getSerialNumber))})

(schema/defn get-certificate-status*
  [signeddir :- schema/Str
   csrdir :- schema/Str
   crl :- CertificateRevocationList
   subject :- schema/Str]
  (let [is-cert?            (fs/exists? (path-to-cert signeddir subject))
        cert-or-csr         (if is-cert?
                              (utils/pem->cert (path-to-cert signeddir subject))
                              (utils/pem->csr (path-to-cert-request csrdir subject)))
        default-fingerprint (fingerprint cert-or-csr "SHA-256")]
    (merge
      {:name              subject
       :state             (certificate-state cert-or-csr crl)
       :dns_alt_names     (dns-alt-names cert-or-csr)
       :subject_alt_names (subject-alt-names cert-or-csr)
       :authorization_extensions (authorization-extensions cert-or-csr)
       :fingerprint       default-fingerprint
       :fingerprints      {:SHA1    (fingerprint cert-or-csr "SHA-1")
                           :SHA256  default-fingerprint
                           :SHA512  (fingerprint cert-or-csr "SHA-512")
                           :default default-fingerprint}}
      ;; Only certificates have expiry dates
      (if is-cert?
        (get-certificate-details cert-or-csr)))))

(schema/defn ^:always-validate get-certificate-status :- CertificateStatusResult
  "Get the status of the subject's certificate or certificate request.
   The status includes the state of the certificate (signed, revoked, requested),
   DNS alt names, and several different fingerprint hashes of the certificate."
  [{:keys [csrdir signeddir cacert cacrl cakey]} :- CaSettings
   subject :- schema/Str]
  (let [crl (utils/pem->ca-crl cacrl (utils/pem->ca-cert cacert cakey))]
    (get-certificate-status* signeddir csrdir crl subject)))

(schema/defn ^:always-validate get-certificate-statuses :- [CertificateStatusResult]
  "Get the status of all certificates and certificate requests."
  [{:keys [csrdir signeddir cacert cacrl cakey]} :- CaSettings]
  (let [crl           (utils/pem->ca-crl cacrl (utils/pem->ca-cert cacert cakey))
        pem-pattern   #"^.+\.pem$"
        all-subjects  (map #(fs/base-name % ".pem")
                           (concat (fs/find-files csrdir pem-pattern)
                                   (fs/find-files signeddir pem-pattern)))]
    (map (partial get-certificate-status* signeddir csrdir crl) all-subjects)))

(schema/defn ^:always-validate filter-by-certificate-state :- [CertificateStatusResult]
  "Get the status of all certificates in the given state."
  [settings :- CaSettings
   state :- schema/Str]
  (->> settings
       (get-certificate-statuses)
       (filter (fn [cert-status] (= state (:state cert-status))))))

(schema/defn sign-existing-csr!
  "Sign the subject's certificate request."
  [{:keys [csrdir] :as settings} :- CaSettings
   subject :- schema/Str]
  (let [csr-path (path-to-cert-request csrdir subject)]
    (autosign-certificate-request! subject (utils/pem->csr csr-path) settings)
    (fs/delete csr-path)
    (log/debug (i18n/trs "Removed certificate request for {0} at ''{1}''" subject csr-path))))

(schema/defn revoke-existing-certs!
  "Revoke the subjects' certificates. Note this does not destroy the certificates.
   The certificates will remain in the signed directory despite being revoked."
  [{:keys [signeddir cacert cacrl cakey infra-crl-path
           infra-node-serials-path enable-infra-crl]} :- CaSettings
   subjects :- [schema/Str]]
  (let [serials (map #(-> (path-to-cert signeddir %)
                       (utils/pem->cert)
                       (utils/get-serial))
                  subjects)
        serial-count (count serials)
<<<<<<< HEAD
        [our-full-crl & rest-of-full-chain] (utils/pem->crls cacrl)
        new-full-crl (utils/revoke-multiple our-full-crl
                                            (utils/pem->private-key cakey)
                                            (.getPublicKey (utils/pem->ca-cert cacert cakey))
                                            serials)
        new-full-chain (cons new-full-crl (vec rest-of-full-chain))]
    (write-crls new-full-chain cacrl)
    (log/debug (if (= serial-count 1)
                 (i18n/trs "Revoked 1 certificate.")
                 (i18n/trs "Revoked {0} certificates." serial-count)))

    ;; Publish infra-crl if an infra node is getting revoked.
    (when (and enable-infra-crl (fs/exists? infra-node-serials-path))
      (let [infra-nodes (set (map biginteger (read-infra-nodes infra-node-serials-path)))
            infra-revocations (vec (set/intersection infra-nodes (set serials)))]
        (when (seq infra-revocations)
          (let [[our-infra-crl & rest-of-infra-chain] (utils/pem->crls infra-crl-path)
                new-infra-crl (utils/revoke-multiple our-infra-crl
                                                     (utils/pem->private-key cakey)
                                                     (.getPublicKey (utils/pem->ca-cert cacert cakey))
                                                     infra-revocations)
                full-infra-chain (cons new-infra-crl (vec rest-of-infra-chain))]
            (write-crls full-infra-chain infra-crl-path)
            (log/info (i18n/trs "Infra node certificate(s) being revoked; publishing updated infra CRL"))))))))
=======
        new-crl (utils/revoke-multiple original-crl ca-private-key
                                       ca-public-key serials)]
    (write-crl new-crl cacrl)
    (log/info (i18n/trsn "Revoked 1 certificate: {1}"
                         "Revoked {0} certificates: {1}"
                         serial-count
                         (str/join ", " subjects)))))
>>>>>>> f8ae42c4

(schema/defn ^:always-validate set-certificate-status!
  "Sign or revoke the certificate for the given subject."
  [settings :- CaSettings
   subject :- schema/Str
   desired-state :- DesiredCertificateState]
  (if (= :signed desired-state)
    (sign-existing-csr! settings subject)
    (revoke-existing-certs! settings [subject])))

(schema/defn ^:always-validate certificate-exists? :- schema/Bool
  "Do we have a certificate for the given subject?"
  [{:keys [signeddir]} :- CaSettings
   subject :- schema/Str]
  (fs/exists? (path-to-cert signeddir subject)))

(schema/defn ^:always-validate csr-exists? :- schema/Bool
  "Do we have a CSR for the given subject?"
  [{:keys [csrdir]} :- CaSettings
   subject :- schema/Str]
  (fs/exists? (path-to-cert-request csrdir subject)))

(defn csr-validation-failure?
  "Does the given object represent a CSR validation failure?
  (thrown from one of the CSR validate-* function, using slingshot)"
  [x]
  (when (map? x)
    (let [kind (:kind x)
          expected-types #{:disallowed-extension
                           :duplicate-cert
                           :hostname-mismatch
                           :invalid-signature
                           :invalid-subject-name}]
      (contains? expected-types kind))))

(schema/defn validate-csr
  "Validates the CSR (on disk) for the specified subject.
   Assumes existence of the CSR on disk; duplicate CSR or
   certificate policy will not be checked.
   If the CSR is invalid, returns a user-facing message.
   Otherwise, returns nil."
  [{:keys [csrdir allow-subject-alt-names allow-authorization-extensions] :as settings} :- CaSettings
   subject :- schema/Str]
  (let [csr         (utils/pem->csr (path-to-cert-request csrdir subject))
        csr-subject (get-csr-subject csr)
        extensions  (utils/get-extensions csr)]
    (sling/try+
      ;; Matching the order of validations here with
      ;; 'process-csr-submission!' when autosigning
      (validate-subject! subject csr-subject)
      (ensure-subject-alt-names-allowed! csr allow-subject-alt-names)
      (ensure-no-authorization-extensions! csr allow-authorization-extensions)
      (validate-extensions! extensions)
      (validate-csr-signature! csr)

      (catch csr-validation-failure? {:keys [msg]}
        msg))))

(schema/defn ^:always-validate delete-certificate!
  "Delete the certificate for the given subject.
   Note this does not revoke the certificate."
  [{signeddir :signeddir} :- CaSettings
   subject :- schema/Str]
  (let [cert (path-to-cert signeddir subject)]
    (when (fs/exists? cert)
      (fs/delete cert)
      (log/debug (i18n/trs "Deleted certificate for {0}" subject)))))

(schema/defn ^:always-validate delete-certificates!
  "Delete each of the given certificates.
  Note that this does not revoke the certs."
  [ca-settings :- CaSettings
   subjects :- [schema/Str]]
  (doseq [subj subjects]
    (delete-certificate! ca-settings subj)))

(schema/defn ^:always-validate get-custom-oid-mappings :- (schema/maybe OIDMappings)
  "Given a path to a custom OID mappings file, return a map of all oids to
  shortnames"
  [custom-oid-mapping-file :- schema/Str]
  (if (fs/file? custom-oid-mapping-file)
    (let [oid-mappings (:oid_mapping (yaml/parse-string (slurp custom-oid-mapping-file)))]
      (into {} (for [[oid names] oid-mappings] [(name oid) (keyword (:shortname names))])))
    (log/debug (i18n/trs "No custom OID mapping configuration file found at {0}, custom OID mappings will not be loaded"
                custom-oid-mapping-file))))

(schema/defn ^:always-validate get-oid-mappings :- OIDMappings
  [custom-oid-mapping-file :- (schema/maybe schema/Str)]
  (merge (get-custom-oid-mappings custom-oid-mapping-file)
         (clojure.set/map-invert puppet-short-names)))

;;;;;;;;;;;;;;;;;;;;;;;;;;;;;;;;;;;;;;;;;;;;;;;;;;;;;;;;;;;;;;;;;;;;;;;;;;;;;;;;
;;; CA status info

(schema/defn ca-expiration-dates
  "Returns of a map of subject names of certs in the CA bundle
  to their expiration dates."
  [ca-cert-file :- schema/Str]
  (let [ca-cert-bundle (utils/pem->certs ca-cert-file)]
    (reduce (fn [cert-expirations cert]
              (assoc cert-expirations
                (-> cert
                    (.getSubjectDN)
                    (.getName)
                    (utils/x500-name->CN))
                (-> cert
                    (.getNotAfter)
                    (format-date-time))))
            {}
            ca-cert-bundle)))

(schema/defn crl-expiration-dates
  [crl-chain-file :- schema/Str]
  (let [crl-chain (utils/pem->crls crl-chain-file)]
    (reduce (fn [crl-expirations crl]
              (assoc crl-expirations
                (-> crl
                    (.getIssuerDN)
                    (.getName)
                    (utils/x500-name->CN))
                (-> crl
                    (.getNextUpdate)
                    (format-date-time))))
            {}
            crl-chain)))<|MERGE_RESOLUTION|>--- conflicted
+++ resolved
@@ -1506,7 +1506,6 @@
                        (utils/get-serial))
                   subjects)
         serial-count (count serials)
-<<<<<<< HEAD
         [our-full-crl & rest-of-full-chain] (utils/pem->crls cacrl)
         new-full-crl (utils/revoke-multiple our-full-crl
                                             (utils/pem->private-key cakey)
@@ -1514,9 +1513,10 @@
                                             serials)
         new-full-chain (cons new-full-crl (vec rest-of-full-chain))]
     (write-crls new-full-chain cacrl)
-    (log/debug (if (= serial-count 1)
-                 (i18n/trs "Revoked 1 certificate.")
-                 (i18n/trs "Revoked {0} certificates." serial-count)))
+    (log/info (i18n/trsn "Revoked 1 certificate: {1}"
+                         "Revoked {0} certificates: {1}"
+                         serial-count
+                         (str/join ", " subjects)))
 
     ;; Publish infra-crl if an infra node is getting revoked.
     (when (and enable-infra-crl (fs/exists? infra-node-serials-path))
@@ -1531,15 +1531,6 @@
                 full-infra-chain (cons new-infra-crl (vec rest-of-infra-chain))]
             (write-crls full-infra-chain infra-crl-path)
             (log/info (i18n/trs "Infra node certificate(s) being revoked; publishing updated infra CRL"))))))))
-=======
-        new-crl (utils/revoke-multiple original-crl ca-private-key
-                                       ca-public-key serials)]
-    (write-crl new-crl cacrl)
-    (log/info (i18n/trsn "Revoked 1 certificate: {1}"
-                         "Revoked {0} certificates: {1}"
-                         serial-count
-                         (str/join ", " subjects)))))
->>>>>>> f8ae42c4
 
 (schema/defn ^:always-validate set-certificate-status!
   "Sign or revoke the certificate for the given subject."
