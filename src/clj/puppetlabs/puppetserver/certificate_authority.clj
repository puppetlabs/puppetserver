(ns puppetlabs.puppetserver.certificate-authority
  (:import (java.io BufferedReader BufferedWriter FileNotFoundException InputStream ByteArrayOutputStream ByteArrayInputStream File Reader StringReader IOException)
           (java.nio CharBuffer)
           (java.nio.file Files)
           (java.nio.file.attribute FileAttribute PosixFilePermissions)
           (java.security PrivateKey PublicKey)
           (java.security.cert X509Certificate CRLException CertPathValidatorException X509CRL)
           (java.text SimpleDateFormat)
           (java.util Date)
           (java.util.concurrent.locks ReentrantReadWriteLock ReentrantLock)
           (org.apache.commons.io IOUtils)
           (org.bouncycastle.pkcs PKCS10CertificationRequest)
           (org.joda.time DateTime))
  (:require [me.raynes.fs :as fs]
            [schema.core :as schema]
            [clojure.string :as str]
            [clojure.set :as set]
            [clojure.java.io :as io]
            [clojure.tools.logging :as log]
            [clj-time.core :as time]
            [clj-time.format :as time-format]
            [clj-time.coerce :as time-coerce]
            [slingshot.slingshot :as sling]
            [puppetlabs.kitchensink.core :as ks]
            [puppetlabs.kitchensink.file :as ks-file]
            [puppetlabs.puppetserver.common :as common]
            [puppetlabs.puppetserver.ringutils :as ringutils]
            [puppetlabs.ssl-utils.core :as utils]
            [clj-yaml.core :as yaml]
            [puppetlabs.puppetserver.shell-utils :as shell-utils]
            [puppetlabs.i18n.core :as i18n]))

;;;;;;;;;;;;;;;;;;;;;;;;;;;;;;;;;;;;;;;;;;;;;;;;;;;;;;;;;;;;;;;;;;;;;;;;;;;;;;;;
;;; Public utilities

;; Pattern is one or more digit followed by time unit
(def digits-with-unit-pattern #"(\d+)(y|d|h|m|s)")
(def repeated-digits-with-unit-pattern #"((\d+)(y|d|h|m|s))+")

(defn duration-string?
  "Returns true if string is formatted with duration string pairs only, otherwise returns nil.
   Ignores whitespace."
  [maybe-duration-string]
  (when (string? maybe-duration-string)
    (let [no-whitespace-string (clojure.string/replace maybe-duration-string #" " "")]
      (some? (re-matches repeated-digits-with-unit-pattern no-whitespace-string)))))

(defn duration-str->sec
  "Converts a string containing any combination of duration string pairs in the format '<num>y' '<num>d' '<num>m' '<num>h' '<num>s'
   to a total number of seconds.
   nil is returned if the input is not a string or not a string containing any valid duration string pairs."
  [string-input]
  (when (duration-string? string-input)
    (let [pattern-matcher (re-matcher digits-with-unit-pattern string-input)
          first-match (re-find pattern-matcher)]
      (loop [[_match-str digits unit] first-match
             running-total 0]
        (let [unit-in-seconds (case unit
                                "y" 31536000 ;; 365 day year, not a real year
                                "d" 86400
                                "h" 3600
                                "m" 60
                                "s" 1)
              total-seconds (+ running-total (* (Integer/parseInt digits) unit-in-seconds))
              next-match (re-find pattern-matcher)]
          (if (some? next-match)
            (recur next-match total-seconds)
            total-seconds))))))

(defn get-ca-ttl
  "Returns ca-ttl value as an integer. If a value is set in certificate-authority that value is returned.
   Otherwise puppet config setting is returned"
  [puppetserver certificate-authority]
  (let [ca-config-value (duration-str->sec (:ca-ttl certificate-authority))
        puppet-config-value (:ca-ttl puppetserver)]
    (when (and ca-config-value puppet-config-value)
        (log/warn (i18n/trs "Detected ca-ttl setting in CA config which will take precedence over puppet.conf setting")))
    (or ca-config-value puppet-config-value)))


;;;;;;;;;;;;;;;;;;;;;;;;;;;;;;;;;;;;;;;;;;;;;;;;;;;;;;;;;;;;;;;;;;;;;;;;;;;;;;;;
;;; Schemas

(def AutoSignInput
  (schema/cond-pre schema/Bool schema/Str))

(def CertificateOrCSR
  (schema/cond-pre X509Certificate PKCS10CertificationRequest))

(def TTLDuration
  (schema/cond-pre schema/Int schema/Str))

(def MasterSettings
  "Settings from Puppet that are necessary for SSL initialization on the master.
   Most of these are files and directories within the SSL directory, excluding
   the CA directory and its contents; see `CaSettings` for more information.
   All of these are Puppet configuration settings."
  {:certdir        schema/Str
   :dns-alt-names  schema/Str
   :hostcert       schema/Str
   :hostcrl        schema/Str
   :hostprivkey    schema/Str
   :hostpubkey     schema/Str
   :keylength      schema/Int
   :localcacert    schema/Str
   :privatekeydir  schema/Str
   :requestdir     schema/Str
   :csr-attributes schema/Str})

(def AccessControl
  "Defines which clients are allowed access to the various CA endpoints.
   Each endpoint has a sub-section containing the client whitelist.
   Currently we only control access to the certificate_status(es) endpoints."
  {(schema/optional-key :certificate-status) ringutils/WhitelistSettings})

(defn positive-integer?
  [i]
  (and (integer? i)
       (pos? i)))

(def PosInt
  "Any integer z in Z where z > 0."
  (schema/pred positive-integer? 'positive-integer?))

(def CaSettings
  "Settings from Puppet that are necessary for CA initialization
   and request handling during normal Puppet operation.
   Most of these are Puppet configuration settings."
  {:access-control                   (schema/maybe AccessControl)
   :allow-authorization-extensions   schema/Bool
   :allow-duplicate-certs            schema/Bool
   :allow-subject-alt-names          schema/Bool
   :allow-auto-renewal               schema/Bool
   :auto-renewal-cert-ttl            TTLDuration
   :allow-header-cert-info           schema/Bool
   :autosign                         AutoSignInput
   :cacert                           schema/Str
   :cadir                            schema/Str
   :cacrl                            schema/Str
   :cakey                            schema/Str
   :capub                            schema/Str
   :ca-name                          schema/Str
   :ca-ttl                           schema/Int
   :cert-inventory                   schema/Str
   :csrdir                           schema/Str
   :keylength                        schema/Int
   :manage-internal-file-permissions schema/Bool
   :ruby-load-path                   [schema/Str]
   :gem-path                         schema/Str
   :signeddir                        schema/Str
   :serial                           schema/Str
   ;; Path to file containing list of infra node certificates including MoM
   ;; provisioned by PE or user in case of FOSS
   :infra-nodes-path                 schema/Str
   ;; Path to file containing serial numbers of infra node certificates
   ;; This would be re-generated anytime the infra-nodes list is updated.
   :infra-node-serials-path          schema/Str
   ;; Path to Infrastructure CRL file containing infra certificates
   :infra-crl-path                   schema/Str
   ;; Option to continue using full CRL instead of infra CRL if desired
   ;; Infra CRL would be enabled by default.
   :enable-infra-crl                 schema/Bool
   :serial-lock                      ReentrantReadWriteLock
   :serial-lock-timeout-seconds      PosInt
   :crl-lock                         ReentrantReadWriteLock
   :crl-lock-timeout-seconds         PosInt
   :inventory-lock                   ReentrantLock
   :inventory-lock-timeout-seconds   PosInt})

(def DesiredCertificateState
  "The pair of states that may be submitted to the certificate
   status endpoint for signing and revoking certificates."
  (schema/enum :signed :revoked))

(def CertificateState
  "The list of states a certificate may be in."
  (schema/enum "requested" "signed" "revoked"))

(def CertificateDetails
  "CA and client certificate details; notAfter, notBefore and serial values."
  {:not_after     schema/Str
   :not_before    schema/Str
   :serial_number schema/Int})

(def CertificateStatusResult
  "Various information about the state of a certificate or
   certificate request that is provided by the certificate
   status endpoint."
  (let [base {:name              schema/Str
              :state             CertificateState
              :dns_alt_names     [schema/Str]
              :subject_alt_names [schema/Str]
              :authorization_extensions {schema/Str schema/Str}
              :fingerprint       schema/Str
              :fingerprints      {schema/Keyword schema/Str}}]
    ;; The map should either have all of the CertificateDetails keys or none of
    ;; them
    (schema/conditional
      :serial_number (merge
                       base
                       CertificateDetails)
      :else          base)))

(def Certificate
  (schema/pred utils/certificate?))

(def CertificateRequest
  (schema/pred utils/certificate-request?))

(def Extension
  (schema/pred utils/extension?))

(def KeyIdExtension
  {:key-identifier [Byte]
   schema/Keyword schema/Any})

(def CertificateRevocationList
  (schema/pred utils/certificate-revocation-list?))

(def OutcomeInfo
  "Generic map of outcome & message for API consumers"
  {:outcome (schema/enum :success :not-found :error)
   :message schema/Str})

(def OIDMappings
  {schema/Str schema/Keyword})

(def default-allow-subj-alt-names
  false)

(def default-allow-auth-extensions
  false)

(def default-serial-lock-timeout-seconds
  5)

(def default-crl-lock-timeout-seconds
  ;; for large crls, and a slow disk a longer timeout is needed
  60)

(def default-inventory-lock-timeout-seconds
  60)

(def default-auto-ttl-renewal
  "60d") ; 60 days by default

(def default-auto-ttl-renewal-seconds
  (duration-str->sec default-auto-ttl-renewal)) ; 60 days by default

(schema/defn ^:always-validate initialize-ca-config
  "Adds in default ca config keys/values, which may be overwritten if a value for
  any of those keys already exists in the ca-data"
  [ca-data]
  (let [cadir (:cadir ca-data)
        defaults {:infra-nodes-path (str cadir "/infra_inventory.txt")
                  :infra-node-serials-path (str cadir "/infra_serials")
                  :infra-crl-path (str cadir "/infra_crl.pem")
                  :enable-infra-crl false
                  :allow-subject-alt-names default-allow-subj-alt-names
                  :allow-authorization-extensions default-allow-auth-extensions
                  :serial-lock-timeout-seconds default-serial-lock-timeout-seconds
                  :crl-lock-timeout-seconds default-crl-lock-timeout-seconds
                  :inventory-lock-timeout-seconds default-inventory-lock-timeout-seconds
                  :allow-auto-renewal false
                  :auto-renewal-cert-ttl default-auto-ttl-renewal
                  :allow-header-cert-info false}]
    (merge defaults ca-data)))

;;;;;;;;;;;;;;;;;;;;;;;;;;;;;;;;;;;;;;;;;;;;;;;;;;;;;;;;;;;;;;;;;;;;;;;;;;;;;;;;
;;; Definitions

(def ssl-server-cert
  "OID which indicates that a certificate can be used as an SSL server
  certificate."
  "1.3.6.1.5.5.7.3.1")

(def ssl-client-cert
  "OID which indicates that a certificate can be used as an SSL client
  certificate."
  "1.3.6.1.5.5.7.3.2")

;; Note: When updating the following OIDs make sure to also update the OIDs here:
;; https://github.com/puppetlabs/puppet/blob/master/lib/puppet/ssl/oids.rb#L29-L67

(def puppet-oid-arc
  "The parent OID for all Puppet Labs specific X.509 certificate extensions."
  "1.3.6.1.4.1.34380.1")

(def ppRegCertExt
  "The OID for the extension with shortname 'ppRegCertExt'."
  "1.3.6.1.4.1.34380.1.1")

(def ppPrivCertExt
  "The OID for the extension with shortname 'ppPrivCertExt'."
  "1.3.6.1.4.1.34380.1.2")

(def ppAuthCertExt
  "The OID for the extension with shortname 'ppAuthCertExt'."
  "1.3.6.1.4.1.34380.1.3")

(def subject-alt-names-oid
  "2.5.29.17")

;; Extension that is checked when allowing access to the certificate_status(es)
;; endpoint. Should only be present on the puppet master cert.
(def cli-auth-oid
  "1.3.6.1.4.1.34380.1.3.39")

(def puppet-short-names
  "A mapping of Puppet extension short names to their OIDs. These appear in
  csr_attributes.yaml."
  {:pp_uuid             "1.3.6.1.4.1.34380.1.1.1"
   :pp_instance_id      "1.3.6.1.4.1.34380.1.1.2"
   :pp_image_name       "1.3.6.1.4.1.34380.1.1.3"
   :pp_preshared_key    "1.3.6.1.4.1.34380.1.1.4"
   :pp_cost_center      "1.3.6.1.4.1.34380.1.1.5"
   :pp_product          "1.3.6.1.4.1.34380.1.1.6"
   :pp_project          "1.3.6.1.4.1.34380.1.1.7"
   :pp_application      "1.3.6.1.4.1.34380.1.1.8"
   :pp_service          "1.3.6.1.4.1.34380.1.1.9"
   :pp_employee         "1.3.6.1.4.1.34380.1.1.10"
   :pp_created_by       "1.3.6.1.4.1.34380.1.1.11"
   :pp_environment      "1.3.6.1.4.1.34380.1.1.12"
   :pp_role             "1.3.6.1.4.1.34380.1.1.13"
   :pp_software_version "1.3.6.1.4.1.34380.1.1.14"
   :pp_department       "1.3.6.1.4.1.34380.1.1.15"
   :pp_cluster          "1.3.6.1.4.1.34380.1.1.16"
   :pp_provisioner      "1.3.6.1.4.1.34380.1.1.17"
   :pp_region           "1.3.6.1.4.1.34380.1.1.18"
   :pp_datacenter       "1.3.6.1.4.1.34380.1.1.19"
   :pp_zone             "1.3.6.1.4.1.34380.1.1.20"
   :pp_network          "1.3.6.1.4.1.34380.1.1.21"
   :pp_securitypolicy   "1.3.6.1.4.1.34380.1.1.22"
   :pp_cloudplatform    "1.3.6.1.4.1.34380.1.1.23"
   :pp_apptier          "1.3.6.1.4.1.34380.1.1.24"
   :pp_hostname         "1.3.6.1.4.1.34380.1.1.25"
   :pp_owner            "1.3.6.1.4.1.34380.1.1.26"
   :pp_authorization    "1.3.6.1.4.1.34380.1.3.1"
   :pp_auth_role        "1.3.6.1.4.1.34380.1.3.13"
   :pp_cli_auth         cli-auth-oid})

(def netscape-comment-value
  "Standard value applied to the Netscape Comment extension for certificates"
  "Puppet Server Internal Certificate")

(defn required-ca-files
  "The set of SSL related files that are required on the CA."
  [enable-infra-crl]
  (set/union #{:cacert :cacrl :cakey :cert-inventory :serial}
     (if enable-infra-crl #{:infra-nodes-path :infra-crl-path} #{})))

(def max-ca-ttl
  "The longest valid duration for CA certs, in seconds. 50 standard years."
  1576800000)

;;;;;;;;;;;;;;;;;;;;;;;;;;;;;;;;;;;;;;;;;;;;;;;;;;;;;;;;;;;;;;;;;;;;;;;;;;;;;;;;
;;; Internal

(def private-key-perms
  "Posix permissions for all private keys on disk."
  "rw-r-----")

(def public-key-perms
  "Posix permissions for all public keys on disk."
  "rw-r--r--")

(def private-key-dir-perms
  "Posix permissions for the private key directory on disk."
  "rwxr-x---")

(schema/defn create-file-with-perms :- File
  "Create a new empty file which has the provided posix file permissions. The
  permissions string is in the form of the standard 9 character posix format. "
  [path :- schema/Str
   permissions :- schema/Str]
  (let [perms-set (PosixFilePermissions/fromString permissions)]
    (-> (ks-file/str->path path)
        (Files/createFile
         (into-array FileAttribute
                     [(PosixFilePermissions/asFileAttribute perms-set)]))
        (Files/setPosixFilePermissions perms-set)
        (.toFile))))

(schema/defn cert-validity-dates :- {:not-before Date :not-after Date}
  "Calculate the not-before & not-after dates that define a certificate's
   period of validity. The value of `ca-ttl` is expected to be in seconds,
   and the dates will be based on the current time. Returns a map in the
   form {:not-before Date :not-after Date}."
  [ca-ttl :- schema/Int]
  (let [now        (time/now)
        not-before (time/minus now (time/days 1))
        not-after  (time/plus now (time/seconds ca-ttl))]
    {:not-before (.toDate not-before)
     :not-after  (.toDate not-after)}))


(schema/defn settings->cadir-paths
  "Trim down the CA settings to include only paths to files and directories.
  These paths are necessary during CA initialization for determining what needs
  to be created and where they should be placed."
  [ca-settings :- CaSettings]
  (let [settings' (dissoc ca-settings
                    :access-control
                    :allow-authorization-extensions
                    :allow-duplicate-certs
                    :allow-subject-alt-names
                    :autosign
                    :ca-name
                    :ca-ttl
                    :allow-header-cert-info
                    :keylength
                    :manage-internal-file-permissions
                    :ruby-load-path
                    :gem-path
                    :enable-infra-crl
                    :serial-lock-timeout-seconds
                    :serial-lock
                    :crl-lock-timeout-seconds
                    :crl-lock
                    :inventory-lock
                    :inventory-lock-timeout-seconds
                    :allow-auto-renewal
                    :auto-renewal-cert-ttl)]
    (if (:enable-infra-crl ca-settings)
      settings'
      (dissoc settings' :infra-crl-path :infra-node-serials-path))))

(schema/defn settings->ssldir-paths
  "Remove all keys from the master settings map which are not file or directory
   paths. These paths are necessary during initialization for determining what
   needs to be created and where."
  [master-settings :- MasterSettings]
  (dissoc master-settings :dns-alt-names :csr-attributes :keylength))

(defn path-to-cert
  "Return a path to the `subject`s certificate file under the `signeddir`."
  [signeddir subject]
  (str signeddir "/" subject ".pem"))

(defn path-to-cert-request
  "Return a path to the `subject`s certificate request file under the `csrdir`."
  [csrdir subject]
  (str csrdir "/" subject ".pem"))

(defn create-parent-directories!
  "Create all intermediate directories present in each of the file paths.
  Throws an exception if the directory cannot be created."
  [paths]
  {:pre [(sequential? paths)]}
  (doseq [path paths]
    (ks/mkdirs! (fs/parent path))))

(defn input-stream->byte-array
  [input-stream]
  (with-open [os (ByteArrayOutputStream.)]
    (IOUtils/copy input-stream os)
    (.toByteArray os)))

(schema/defn partial-state-error :- Exception
  "Construct an exception appropriate for the end-user to signify that there
   are missing SSL files and the master or CA cannot start until action is taken."
  [master-or-ca :- schema/Str
   found-files :- [schema/Str]
   missing-files :- [schema/Str]]
  (IllegalStateException.
   (format "%s\n%s\n%s\n%s\n%s\n"
           (i18n/trs "Cannot initialize {0} with partial state; need all files or none." master-or-ca)
           (i18n/trs "Found:")
           (str/join "\n" found-files)
           (i18n/trs "Missing:")
           (str/join "\n" missing-files))))

; TODO - PE-5529 - this should be moved to jvm-c-a.
(schema/defn get-csr-subject :- schema/Str
  [csr :- CertificateRequest]
  (-> csr
      (.getSubject)
      (.toString)
      (utils/x500-name->CN)))

(defn contains-uppercase?
  "Does the given string contain any uppercase letters?"
  [s]
  (not= s (.toLowerCase s)))

(schema/defn dns-alt-names :- [schema/Str]
  "Get the list of DNS alt names on the provided certificate or CSR.
   Each name will be prepended with 'DNS:'."
  [cert-or-csr :- CertificateOrCSR]
  (mapv (partial str "DNS:")
        (utils/get-subject-dns-alt-names cert-or-csr)))

(schema/defn subject-alt-names :- [schema/Str]
  "Get the list of both DNS and IP alt names on the provided certificate or CSR.
   Each name will be prepended with 'DNS:' or 'IP:'."
  [cert-or-csr :- CertificateOrCSR]
  (into (mapv (partial str "IP:") (utils/get-subject-ip-alt-names cert-or-csr))
        (mapv (partial str "DNS:") (utils/get-subject-dns-alt-names cert-or-csr))))

(schema/defn authorization-extensions :- {schema/Str schema/Str}
  "Get the authorization extensions for the certificate or CSR.
  These are extensions that fall under the ppAuthCert OID arc.
  Returns a map of OIDS to values."
  [cert-or-csr :- CertificateOrCSR]
  (let [extensions (utils/get-extensions cert-or-csr)
        auth-exts (filter (fn [{:keys [oid]}]
                            (utils/subtree-of? ppAuthCertExt oid))
                          extensions)]
    (reduce (fn [exts ext]
             ;; Get the short name from the OID if available
             (let [short-name (get (set/map-invert puppet-short-names) (:oid ext))
                   short-name-string (when short-name (name short-name))
                   oid (or short-name-string (:oid ext))
                   value (:value ext)]
               (assoc exts oid value)))
            {}
            auth-exts)))

(defn seq-contains? [coll target] (some #(= target %) coll))

;;;;;;;;;;;;;;;;;;;;;;;;;;;;;;;;;;;;;;;;;;;;;;;;;;;;;;;;;;;;;;;;;;;;;;;;;;;;;;;;;
;; Writing various SSL objects safely
;; These versions all encode writing atomically and knowledge of file permissions

(schema/defn write-public-key
  "Encode a key to PEM format and write it to a file atomically and with
  appropriate permissions for a public key."
  [key :- PublicKey
   path :- schema/Str]
  (ks-file/atomic-write path (partial utils/key->pem! key) public-key-perms))

(schema/defn write-private-key
  "Encode a key to PEM format and write it to a file atomically and with
  appropriate permissions for a private key."
  [key :- PrivateKey
   path :- schema/Str]
  (ks-file/atomic-write path (partial utils/key->pem! key) private-key-perms))

(schema/defn write-cert
  "Encode a certificate to PEM format and write it to a file atomically and with
  appropriate permissions."
  [cert :- Certificate
   path :- schema/Str]
  (ks-file/atomic-write path (partial utils/cert->pem! cert) public-key-perms))

(schema/defn write-crl
  "Encode a CRL to PEM format and write it to a file atomically and with
  appropriate permissions."
  [crl :- CertificateRevocationList
   path :- schema/Str]
  (ks-file/atomic-write path (partial utils/crl->pem! crl) public-key-perms))

(schema/defn write-crls
  "Encode a list of CRLS to PEM format and write it to a file atomically and
  with appropriate permissions.  Note, assumes proper locking is done."
  [crls :- [CertificateRevocationList]
   path :- schema/Str]
  ;; use an atomic write for crash safety.
  (ks-file/atomic-write path (partial utils/objs->pem! crls) public-key-perms))

(schema/defn write-csr
  "Encode a CSR to PEM format and write it to a file atomically and with
  appropriate permissions."
  [csr :- CertificateRequest
   path :- schema/Str]
  (ks-file/atomic-write path (partial utils/obj->pem! csr) public-key-perms))

;;;;;;;;;;;;;;;;;;;;;;;;;;;;;;;;;;;;;;;;;;;;;;;;;;;;;;;;;;;;;;;;;;;;;;;;;;;;;;;;
;;; Serial number functions

(def serial-lock-descriptor
  "Text used in exceptions to help identify locking issues"
  "serial-file")

(def crl-lock-descriptor
  "Text used in exceptions to help identify locking issues"
  "crl-file")

(def inventory-lock-descriptor
  "Text used in exceptions to help identify locking issues"
  "inventory-file")

(schema/defn parse-serial-number :- schema/Int
  "Parses a serial number from its format on disk.  See `format-serial-number`
  for the awful, gory details."
  [serial-number :- schema/Str]
  (Integer/parseInt serial-number 16))

(schema/defn get-serial-number! :- schema/Int
  "Reads the serial number file from disk and returns the serial number."
  [{:keys [serial serial-lock serial-lock-timeout-seconds]} :- CaSettings]
  (common/with-safe-read-lock serial-lock serial-lock-descriptor serial-lock-timeout-seconds
    (-> serial
        (slurp)
        (.trim)
        (parse-serial-number))))

(schema/defn format-serial-number :- schema/Str
  "Converts a serial number to the format it needs to be written in on disk.
  This function has to write serial numbers in the same format that the puppet
  ruby code does, to maintain compatibility with things like 'puppet cert';
  for whatever arcane reason, that format is 0-padding up to 4 digits."
  [serial-number :- schema/Int]
  (format "%04X" serial-number))

(def serial-file-permissions
  "rw-r--r--")

(schema/defn next-serial-number! :- schema/Int
  "Returns the next serial number to be used when signing a certificate request.
  Reads the serial number as a hex value from the given file and replaces the
  contents of `serial-file` with the next serial number for a subsequent call.
  Puppet's $serial setting defines the location of the serial number file."
  [{:keys [serial serial-lock serial-lock-timeout-seconds] :as ca-settings} :- CaSettings]
  (common/with-safe-write-lock serial-lock serial-lock-descriptor serial-lock-timeout-seconds
    (let [serial-number (get-serial-number! ca-settings)]
      (ks-file/atomic-write-string serial
                                   (format-serial-number (inc serial-number))
                                   serial-file-permissions)
      serial-number)))

(schema/defn initialize-serial-file!
  "Initializes the serial number file on disk.  Serial numbers start at 1."
  [{:keys [serial serial-lock serial-lock-timeout-seconds]} :- CaSettings]
  (common/with-safe-write-lock serial-lock serial-lock-descriptor serial-lock-timeout-seconds
    (ks-file/atomic-write-string serial
                                 (format-serial-number 1)
                                 serial-file-permissions)))

(schema/defn write-local-cacrl! :- (schema/maybe Exception)
  "Spits the contents of 'cacrl-contents' string to the 'localcacrl' file
  location if the 'cacrl' string contains valid CRL pem data. On success, return
  nil. On failure, return the Exception captured from the failed attempt to
  parse the CRL pem data."
  [localcacrl-path :- schema/Str
   cacrl-contents :- schema/Str]
  (let [crl-reader (StringReader. cacrl-contents)]
    (try
      (when (zero? (count (utils/pem->crls crl-reader)))
        (throw (CRLException. "No CRL data found")))
      (ks-file/atomic-write-string localcacrl-path
                                   cacrl-contents
                                   public-key-perms)
      nil
      (catch IOException e
        e)
      (catch CRLException e
        e))))


;;;;;;;;;;;;;;;;;;;;;;;;;;;;;;;;;;;;;;;;;;;;;;;;;;;;;;;;;;;;;;;;;;;;;;;;;;;;;;;;
;;; Inventory File

(schema/defn format-date-time :- schema/Str
  "Formats a date-time into the format expected by the ruby puppet code."
  [date-time :- Date]
  (time-format/unparse
    (time-format/formatter "YYY-MM-dd'T'HH:mm:ssz")
    (time-coerce/from-date date-time)))

(def buffer-copy-size (* 64 1024))

(schema/defn ^:always-validate
  write-cert-to-inventory!
  "Writes an entry into Puppet's inventory file for a given certificate.
  The location of this file is defined by Puppet's 'cert_inventory' setting.
  The inventory is a text file where each line represents a certificate in the
  following format:
  $SN $NB $NA /$S
  where:
    * $SN = The serial number of the cert.  The serial number is formatted as a
            hexadecimal number, with a leading 0x, and zero-padded up to four
            digits, eg. 0x002f.
    * $NB = The 'not before' field of the cert, as a date/timestamp in UTC.
    * $NA = The 'not after' field of the cert, as a date/timestamp in UTC.
    * $S  = The distinguished name of the cert's subject."
  [cert :- Certificate
   {:keys [cert-inventory inventory-lock inventory-lock-timeout-seconds]} :- CaSettings]
  (let [serial-number (->> cert
                           (.getSerialNumber)
                           (format-serial-number)
                           (str "0x"))
        not-before    (-> cert
                          (.getNotBefore)
                          (format-date-time))
        not-after     (-> cert
                          (.getNotAfter)
                          (format-date-time))
        subject       (utils/get-subject-from-x509-certificate cert)
        entry (str serial-number " " not-before " " not-after " /" subject "\n")
        stream-content-fn (fn [^BufferedWriter writer]
                            (log/trace (i18n/trs "Begin append to inventory file."))
                            (let [copy-buffer (CharBuffer/allocate buffer-copy-size)]
                              (try
                                (with-open [^BufferedReader reader (io/reader cert-inventory)]
                                  ;; copy all the existing content
                                  (loop [read-length (.read reader copy-buffer)]
                                    (when (< 0 read-length)
                                        (when (pos? read-length)
                                          (.write writer (.array copy-buffer) 0 read-length))
                                        (.clear copy-buffer)
                                        (recur (.read reader copy-buffer)))))
                                (catch FileNotFoundException _e
                                  (log/trace (i18n/trs "Inventory file not found.  Assume empty.")))
                                (catch Throwable e
                                  (log/error e (i18n/trs "Error while appending to inventory file."))
                                  (throw e))))
                            (.write writer entry)
                            (.flush writer)
                            (log/trace (i18n/trs "Finish append to inventory file. ")))]
    (common/with-safe-lock inventory-lock inventory-lock-descriptor inventory-lock-timeout-seconds
      (log/debug (i18n/trs "Append \"{1}\" to inventory file {0}" cert-inventory entry))
      (ks-file/atomic-write cert-inventory stream-content-fn))))

;;;;;;;;;;;;;;;;;;;;;;;;;;;;;;;;;;;;;;;;;;;;;;;;;;;;;;;;;;;;;;;;;;;;;;;;;;;;;;;;
;;; Initialization

(schema/defn validate-settings!
  "Ensure config values are valid for basic CA behaviors."
  [settings :- CaSettings]
  (let [ca-ttl (:ca-ttl settings)
        certificate-status-access-control (get-in settings
                                                  [:access-control
                                                   :certificate-status])
        certificate-status-whitelist (:client-whitelist
                                      certificate-status-access-control)]
    (when (> ca-ttl max-ca-ttl)
      (throw (IllegalStateException.
              (i18n/trs "Config setting ca_ttl must have a value below {0}" max-ca-ttl))))
    (cond
      (or (false? (:authorization-required certificate-status-access-control))
          (not-empty certificate-status-whitelist))
      (log/warn (format "%s %s"
                        (i18n/trs "The ''client-whitelist'' and ''authorization-required'' settings in the ''certificate-authority.certificate-status'' section are deprecated and will be removed in a future release.")
                        (i18n/trs "Remove these settings and create an appropriate authorization rule in the /etc/puppetlabs/puppetserver/conf.d/auth.conf file.")))
      (not (nil? certificate-status-whitelist))
      (log/warn (format "%s %s %s"
                        (i18n/trs "The ''client-whitelist'' and ''authorization-required'' settings in the ''certificate-authority.certificate-status'' section are deprecated and will be removed in a future release.")
                        (i18n/trs "Because the ''client-whitelist'' is empty and ''authorization-required'' is set to ''false'', the ''certificate-authority.certificate-status'' settings will be ignored and authorization for the ''certificate_status'' endpoints will be done per the authorization rules in the /etc/puppetlabs/puppetserver/conf.d/auth.conf file.")
                        (i18n/trs "To suppress this warning, remove the ''certificate-authority'' configuration settings."))))))

(schema/defn ensure-cn-as-san :- utils/SSLExtension
  "Given the SSLExtension for subject alt names and a common name, ensure that the CN is listed in the SAN dns name list."
  [extension :- utils/SSLExtension
   cn :- schema/Str]
  (if (some #(= cn %) (get-in extension [:value :dns-name]))
    extension
    (update-in extension [:value :dns-name] conj cn)))

(schema/defn is-san?
  [extension]
  (= utils/subject-alt-name-oid (:oid extension)))

(schema/defn ensure-ext-list-has-cn-san
  "Given a list of extensions to be signed onto a certificate, ensure that a CN is provided
   as a subject alternative name; if no subject alternative name extension is found, generate a new
   extension and add it to the list with the CN supplied"
  [cn :- schema/Str
   extensions :- (schema/pred utils/extension-list?)]
  (let [[san] (filter is-san? extensions)
        sans-san (filter (complement is-san?) extensions)
        new-san (if san
                  (ensure-cn-as-san san cn)
                  (utils/subject-dns-alt-names [cn] false))]
    (conj sans-san new-san)))

(schema/defn create-ca-extensions :- (schema/pred utils/extension-list?)
  "Create a list of extensions to be added to the CA certificate."
  [issuer-public-key :- (schema/pred utils/public-key?)
   ca-public-key :- (schema/pred utils/public-key?)]
  (vec
    (cons (utils/netscape-comment
           netscape-comment-value)
          (utils/create-ca-extensions issuer-public-key ca-public-key))))

(schema/defn read-infra-nodes
    "Returns a list of infra nodes or infra node serials from the specified file organized as one item per line."
    [infra-file-reader :- Reader]
    (line-seq infra-file-reader))

(defn- write-infra-serials-to-writer
  [writer infra-nodes-path signeddir]
  (try
    (with-open [infra-nodes-reader (io/reader infra-nodes-path)]
      (let [infra-nodes (read-infra-nodes infra-nodes-reader)]
        (doseq [infra-node infra-nodes]
          (try
            (let [infra-serial (-> (path-to-cert signeddir infra-node)
                                   (utils/pem->cert)
                                   (utils/get-serial))]
              (.write writer (str infra-serial))
              (.newLine writer))
            (catch FileNotFoundException _
              (log/warn
               (i18n/trs
                (str
                 "Failed to find/load certificate for Puppet Infrastructure Node:"
                 infra-node))))))))
    (catch FileNotFoundException _
      (log/warn (i18n/trs (str infra-nodes-path " does not exist"))))))

(schema/defn generate-infra-serials
  "Given a list of infra nodes it will create a file containing
   serial numbers of their certificates (listed on separate lines).
   It is expected have at least one entry (MoM)"
  [{:keys [infra-nodes-path infra-node-serials-path signeddir]} :- CaSettings]
  (ks-file/atomic-write infra-node-serials-path
                        #(write-infra-serials-to-writer %
                                                        infra-nodes-path
                                                        signeddir)
                        public-key-perms))

(defn symlink-cadir
  "Symlinks the new cadir that ends in 'puppetserver/ca' to the old cadir
  of 'puppet/ssl/ca' for backwards compatibility. Will delete the old cadir
  if it exists. Does nothing if set to a custom value."
  [cadir]
  (let [[_ base] (re-matches #"(.*)puppetserver/ca" cadir)
        old-cadir (str base "puppet/ssl/ca")]
    (when base
      (when (fs/exists? old-cadir)
        (fs/delete-dir old-cadir))
      (fs/sym-link old-cadir cadir)
      ;; Ensure the symlink has the same ownership as the actual cadir.
      ;; Symlink permissions are ignored in favor of the target's permissions,
      ;; so we don't have to change those.
      (let [old-cadir-path (ks-file/str->path old-cadir)
            cadir-path (ks-file/str->path cadir)
            owner (Files/getOwner cadir-path ks-file/nofollow-links)
            group (Files/getAttribute cadir-path "posix:group" ks-file/nofollow-links)]
        (Files/setOwner old-cadir-path owner)
        (Files/setAttribute old-cadir-path "posix:group" group ks-file/nofollow-links)))))

(schema/defn generate-ssl-files!
  "Given the CA settings, generate and write to disk all of the necessary
  SSL files for the CA. Any existing files will be replaced."
  [ca-settings :- CaSettings]
  (log/debug (str (i18n/trs "Initializing SSL for the CA; settings:")
                  "\n"
                  (ks/pprint-to-string ca-settings)))
  (create-parent-directories! (vals (settings->cadir-paths ca-settings)))
  (-> ca-settings :csrdir fs/file ks/mkdirs!)
  (-> ca-settings :signeddir fs/file ks/mkdirs!)
  (initialize-serial-file! ca-settings)
  (-> ca-settings :infra-nodes-path fs/file fs/create)
  (generate-infra-serials ca-settings)
  (let [keypair     (utils/generate-key-pair (:keylength ca-settings))
        public-key  (utils/get-public-key keypair)
        private-key (utils/get-private-key keypair)
        x500-name   (utils/cn (:ca-name ca-settings))
        validity    (cert-validity-dates (:ca-ttl ca-settings))
        serial      (next-serial-number! ca-settings)
        ;; Since this is a self-signed cert, the issuer key and the
        ;; key for this cert are the same
        ca-exts     (create-ca-extensions public-key
                                          public-key)
        cacert      (utils/sign-certificate
                     x500-name
                     private-key
                     serial
                     (:not-before validity)
                     (:not-after validity)
                     x500-name
                     public-key
                     ca-exts)
        cacrl       (utils/generate-crl (.getIssuerX500Principal cacert)
                                        private-key
                                        public-key)
        infra-crl (utils/generate-crl (.getIssuerX500Principal cacert)
                                      private-key
                                      public-key)]
    (write-cert-to-inventory! cacert ca-settings)
    (write-public-key public-key (:capub ca-settings))
    (write-private-key private-key (:cakey ca-settings))
    (write-cert cacert (:cacert ca-settings))
    (write-crl cacrl (:cacrl ca-settings))
    (write-crl infra-crl (:infra-crl-path ca-settings))
    (symlink-cadir (:cadir ca-settings))))

(schema/defn split-hostnames :- (schema/maybe [schema/Str])
  "Given a comma-separated list of hostnames, return a list of the
  individual dns alt names with all surrounding whitespace removed. If
  hostnames is empty or nil, then nil is returned."
  [hostnames :- (schema/maybe schema/Str)]
  (let [hostnames (str/trim (or hostnames ""))]
    (when-not (empty? hostnames)
      (map str/trim (str/split hostnames #",")))))

(schema/defn create-subject-alt-names-ext :- Extension
  "Given a hostname and a comma-separated list of DNS (and possibly IP) alt names,
   create a Subject Alternative Names extension. If there are no alt names
   provided then defaults will be used."
  [host-name :- schema/Str
   alt-names :- schema/Str]
  (let [split-alt-names   (split-hostnames alt-names)
        default-alt-names ["puppet"]
        alt-names-list (reduce (fn [acc alt-name]
                                 (if (str/starts-with? alt-name "IP:")
                                   (update acc :ip conj (str/replace alt-name #"^IP:" ""))
                                   (update acc :dns-name conj (str/replace alt-name #"^DNS:" ""))))
                               {:ip [] :dns-name []} split-alt-names)]
    (if (and (empty? (get alt-names-list :dns-name)) (empty? (get alt-names-list :ip)))
      (utils/subject-alt-names {:dns-name (conj default-alt-names host-name)} false)
      (utils/subject-alt-names (update alt-names-list :dns-name conj host-name) false))))


(def pattern-match-dot #"\.")
(def pattern-starts-with-alphanumeric-or-underscore #"^[\p{Alnum}_].*")
(def pattern-matches-alphanumeric-with-symbols-string #"^[\p{Alnum}\-_]*[\p{Alnum}_]$")

(schema/defn validate-subject!
  "Validate the CSR or certificate's subject name.  The subject name must:
    * match the hostname specified in the HTTP request (the `subject` parameter)
    * not contain any non-printable characters or slashes
    * not contain any capital letters
    * not contain the wildcard character (*)"
  [hostname :- schema/Str
   subject :- schema/Str]
  (log/debug (i18n/trs "Checking \"{0}\" for validity" subject))

  (when-not (= hostname subject)
    ;; see https://github.com/puppetlabs/clj-i18n/blob/main/README.md#single-quotes-in-messages for reasoning with double quote
    (log/info (i18n/tru "Rejecting subject \"{0}\" because it doesn''t match hostname \"{1}\"" subject hostname))
    (sling/throw+
      {:kind :hostname-mismatch
       :msg  (i18n/tru "Instance name \"{0}\" does not match requested key \"{1}\"" subject hostname)}))

  (when (contains-uppercase? hostname)
    (log/info (i18n/tru "Rejecting subject \"{0}\" because all characters must be lowercase" subject))
    (sling/throw+
      {:kind :invalid-subject-name
       :msg  (i18n/tru "Certificate names must be lower case.")}))

  (when (.contains subject "*")
    (sling/throw+
      {:kind :invalid-subject-name
       :msg  (i18n/tru "Subject contains a wildcard, which is not allowed: {0}" subject)}))

  (when (str/ends-with? subject "-")
    (log/info (i18n/tru "Rejecting subject \"{0}\" as it ends with an invalid character" subject))
    (sling/throw+
     {:kind :invalid-subject-name
      :msg  (i18n/tru "Subject hostname format is invalid")}))

  (let [segments (str/split subject pattern-match-dot)]
    (when-not (re-matches pattern-starts-with-alphanumeric-or-underscore (first segments))
      (log/info (i18n/tru "Rejecting subject \"{0}\" as it starts with an invalid character" subject))
      (sling/throw+
        {:kind :invalid-subject-name
         :msg  (i18n/tru "Subject hostname format is invalid")}))

    (when-not (every? #(re-matches pattern-matches-alphanumeric-with-symbols-string %) segments)
      (log/info (i18n/tru "Rejecting subject \"{0}\" because it contains invalid characters" subject))
      (sling/throw+
        {:kind :invalid-subject-name
         :msg  (i18n/tru "Subject hostname format is invalid")}))))

(schema/defn allowed-extension?
  "A predicate that answers if an extension is allowed or not.
  This logic is copied out of the ruby CA."
  [extension :- Extension]
  (let [oid (:oid extension)]
    (or
      (= subject-alt-names-oid oid)
      (and (utils/subtree-of? ppAuthCertExt oid) (not (= cli-auth-oid oid)))
      (utils/subtree-of? ppRegCertExt oid)
      (utils/subtree-of? ppPrivCertExt oid))))

(schema/defn validate-extensions!
  "Throws an error if the extensions list contains any invalid extensions,
  according to `allowed-extension?`"
  [extensions :- (schema/pred utils/extension-list?)]
  (let [bad-extensions (remove allowed-extension? extensions)]
    (when-not (empty? bad-extensions)
      (let [bad-extension-oids (map :oid bad-extensions)]
        (sling/throw+ {:kind :disallowed-extension
                       :msg (i18n/tru "Found extensions that are not permitted: {0}"
                                 (str/join ", " bad-extension-oids))})))))

(schema/defn validate-subject-alt-names!
  "Validate that the provided Subject Alternative Names extension is valid for
  a cert signed by this CA. This entails:
    * Only DNS and IP alternative names are allowed, no other types
    * Each DNS name does not contain a wildcard character (*)"
  [{value :value} :- Extension]
  (let [name-types (keys value)
        dns-names (:dns-name value)]
    (when-not (every? #{:dns-name :ip} name-types)
      (sling/throw+
        {:kind :invalid-alt-name
         :msg (i18n/tru "Only DNS and IP names are allowed in the Subject Alternative Names extension")}))
    (doseq [dns-name dns-names]
      (when (.contains dns-name "*")
        (sling/throw+
          {:kind :invalid-alt-name
           :msg (i18n/tru "Cert subjectAltName contains a wildcard, which is not allowed: {0}"
                 dns-name)})))))

(schema/defn create-csr-attrs-exts :- (schema/maybe (schema/pred utils/extension-list?))
  "Parse the CSR attributes yaml file at the given path and create a list of
  certificate extensions from the `extensions_requests` section."
  [csr-attributes-file :- schema/Str]
  (if (fs/file? csr-attributes-file)
    (let [csr-attrs (yaml/parse-string (slurp csr-attributes-file))
          ext-req (:extension_requests csr-attrs)]
      (map (fn [[oid value]]
             {:oid (or (get puppet-short-names oid)
                       (name oid))
              :critical false
              :value (str value)})
           ext-req))
    (log/debug (i18n/trs "No CSR Attributes configuration file found at {0}, CSR Attributes will not be loaded"
                csr-attributes-file))))

(schema/defn create-master-extensions :- (schema/pred utils/extension-list?)
  "Create a list of extensions to be added to the master certificate."
  [master-certname :- schema/Str
   master-public-key :- (schema/pred utils/public-key?)
   ca-cert :- Certificate
   {:keys [dns-alt-names csr-attributes]} :- MasterSettings]
  (let [alt-names-ext (create-subject-alt-names-ext master-certname dns-alt-names)
        csr-attr-exts (create-csr-attrs-exts csr-attributes)
        base-ext-list [(utils/netscape-comment
                         netscape-comment-value)
                       (utils/authority-key-identifier ca-cert)
                       (utils/basic-constraints-for-non-ca true)
                       (utils/ext-key-usages
                         [ssl-server-cert ssl-client-cert] true)
                       (utils/key-usage
                         #{:key-encipherment
                           :digital-signature} true)
                       (utils/subject-key-identifier
                         master-public-key false)
                       {:oid cli-auth-oid
                        :critical false
                        :value "true"}]]
    (validate-subject-alt-names! alt-names-ext)
    (when csr-attr-exts
      (validate-extensions! csr-attr-exts))
    (remove nil? (concat base-ext-list [alt-names-ext] csr-attr-exts))))

(schema/defn generate-master-ssl-keys!* :- (schema/pred utils/public-key?)
  "Generate and store ssl public and private keys for the master to disk.
  Returns the public key."
  [{:keys [hostprivkey hostpubkey keylength]} :- MasterSettings]
  (log/debug (i18n/trs "Generating public and private keys for master cert"))
  (let [keypair (utils/generate-key-pair keylength)
        public-key (utils/get-public-key keypair)
        private-key (utils/get-private-key keypair)]
    (write-public-key public-key hostpubkey)
    (write-private-key private-key hostprivkey)
    public-key))

(schema/defn generate-master-ssl-keys! :- (schema/pred utils/public-key?)
  "Generate and store ssl public and private keys for the master to disk.  If
  the files are both already present, new ones will not be generated to replace
  them.  Returns the public key."
  [{:keys [hostprivkey hostpubkey] :as settings} :- MasterSettings]
  (cond
    (and (fs/exists? hostprivkey) (fs/exists? hostpubkey))
    (do
      (log/debug (i18n/trs "Using keys found on disk to generate master cert"))
      (utils/pem->public-key hostpubkey))

    (and (not (fs/exists? hostprivkey)) (not (fs/exists? hostpubkey)))
    (generate-master-ssl-keys!* settings)

    (fs/exists? hostpubkey)
    (throw
     (IllegalStateException.
      ^String (i18n/trs "Found master public key ''{0}'' but master private key ''{1}'' is missing"
                hostpubkey
                hostprivkey)))

    :else
    (throw
     (IllegalStateException.
      ^String (i18n/trs "Found master private key ''{0}'' but master public key ''{1}'' is missing"
                hostprivkey
                hostpubkey)))))

(schema/defn generate-master-ssl-files!
  "Given master configuration settings, certname, and CA settings,
   generate and write to disk all of the necessary SSL files for
   the master. Any existing files will be replaced."
  [settings :- MasterSettings
   certname :- schema/Str
   ca-settings :- CaSettings]
  (log/debug (format "%s\n%s"
                     (i18n/trs "Initializing SSL for the Master; settings:")
                     (ks/pprint-to-string settings)))
  (create-parent-directories! (vals (settings->ssldir-paths settings)))
  (ks-file/set-perms (:privatekeydir settings) private-key-dir-perms)
  (-> settings :certdir fs/file ks/mkdirs!)
  (-> settings :requestdir fs/file ks/mkdirs!)
  (let [ca-cert        (utils/pem->ca-cert (:cacert ca-settings) (:cakey ca-settings))
        ca-private-key (utils/pem->private-key (:cakey ca-settings))
        next-serial    (next-serial-number! ca-settings)
        public-key     (generate-master-ssl-keys! settings)
        extensions     (create-master-extensions certname
                                                 public-key
                                                 ca-cert
                                                 settings)
        x500-name      (utils/cn certname)
        validity       (cert-validity-dates (:ca-ttl ca-settings))
        hostcert       (utils/sign-certificate (utils/get-subject-from-x509-certificate
                                                ca-cert)
                                               ca-private-key
                                               next-serial
                                               (:not-before validity)
                                               (:not-after validity)
                                               x500-name
                                               public-key
                                               extensions)]
    (write-cert-to-inventory! hostcert ca-settings)
    (write-cert hostcert (:hostcert settings))
    (write-cert hostcert (path-to-cert (:signeddir ca-settings) certname))))

(schema/defn ^:always-validate initialize-master-ssl!
  "Given configuration settings, certname, and CA settings, ensure all
   necessary SSL files exist on disk by regenerating all of them if any
   are found to be missing."
  [{:keys [hostprivkey hostcert] :as settings} :- MasterSettings
   certname :- schema/Str
   ca-settings :- CaSettings]
  (cond
    (and (fs/exists? hostcert) (fs/exists? hostprivkey))
    (log/info (i18n/trs "Master already initialized for SSL"))

    (fs/exists? hostcert)
    (throw
     (IllegalStateException.
      ^String (i18n/trs "Found master cert ''{0}'' but master private key ''{1}'' is missing"
                hostcert
                hostprivkey)))

    :else
    (generate-master-ssl-files! settings certname ca-settings)))

(schema/defn ^:always-validate retrieve-ca-cert!
  "Ensure a local copy of the CA cert is available on disk.  cacert is the base
  CA cert file to copy from and localcacert is where the CA cert file should be
  copied to."
  [cacert :- schema/Str
   localcacert :- schema/Str]
  (if (and (fs/exists? cacert) (not (fs/exists? localcacert)))
    (do
      (ks/mkdirs! (fs/parent localcacert))
      (fs/copy cacert localcacert))
    (when-not (fs/exists? localcacert)
      (throw (IllegalStateException.
               ^String (i18n/trs ":localcacert ({0}) could not be found and no file at :cacert ({1}) to copy it from"
                         localcacert cacert))))))

(schema/defn ^:always-validate retrieve-ca-crl!
  "Ensure a local copy of the CA CRL, if one exists, is available on disk.
  cacrl is the base CRL file to copy from and localcacrl is where the CRL file
  should be copied to."
  [cacrl :- schema/Str
   localcacrl :- schema/Str]
  (when (not= cacrl localcacrl)
    (let [max-attempts 25]
      (when (fs/exists? cacrl)
        (ks/mkdirs! (fs/parent localcacrl))
        ;; Make up to 'max-attempts' tries to copy the cacrl file to the
        ;; localcacrl file. The content of the cacrl file is read into memory
        ;; and parsed for valid CRL pem content during each attempt. The content
        ;; in memory is written to the localcacrl file only if it is valid. This
        ;; validation is done to protect against a partially written (which could
        ;; happen if an asynchronous revocation is in progress) or currupt cacrl
        ;; file being copied.
        (loop [attempts-left max-attempts]
           (let [cacrl-as-string (slurp cacrl)]
             (when-let [write-exception (write-local-cacrl!
                                          localcacrl
                                          cacrl-as-string)]
               (if (zero? attempts-left)
                 (log/error (format "%s\n%s\n%s"
                                    (i18n/trs
                                      "Unable to synchronize crl file {0} to {1}: {2}"
                                      cacrl localcacrl (.getMessage write-exception))
                                    (i18n/trs
                                      "Recent changes to the CRL may not have taken effect.")
                                    (i18n/trs
                                      "To load the updated CRL, reload or restart the Puppet Server service.")))
                 (do
                   (Thread/sleep 100)
                   (recur (dec attempts-left)))))))))))

;;;;;;;;;;;;;;;;;;;;;;;;;;;;;;;;;;;;;;;;;;;;;;;;;;;;;;;;;;;;;;;;;;;;;;;;;;;;;;;;
;;; Autosign

(schema/defn glob-matches? :- schema/Bool
  "Test if a subject matches the domain-name glob from the autosign whitelist.
   The glob is expected to start with a '*' and be in a form like `*.foo.bar`.
   The subject is expected to contain only lowercase characters and be in a
   form like `agent.foo.bar`. Capitalization in the glob will be ignored.
   Examples:
     (glob-matches? *.foo.bar agent.foo.bar) => true
     (glob-matches? *.baz baz) => true
     (glob-matches? *.QUX 0.1.qux) => true"
  [glob :- schema/Str
   subject :- schema/Str]
  (letfn [(munge [name]
            (-> name
                str/lower-case
                (str/split #"\.")
                reverse))
          (seq-starts-with? [a b]
            (= b (take (count b) a)))]
    (seq-starts-with? (munge subject)
                      (butlast (munge glob)))))

(schema/defn line-matches? :- schema/Bool
  "Test if the subject matches the line from the autosign whitelist.
   The line is expected to be an exact certname or a domain-name glob.
   A single line with the character '*' will match all subjects.
   If the line contains invalid characters it will be logged and
   false will be returned."
  [whitelist :- schema/Str
   subject :- schema/Str
   line :- schema/Str]
  (if (or (.contains line "#") (.contains line " "))
    (do (log/error (i18n/trs "Invalid pattern ''{0}'' found in {1}" line whitelist))
        false)
    (if (= line "*")
      true
      (if (.startsWith line "*")
        (glob-matches? line subject)
        (= line subject)))))

(schema/defn whitelist-matches? :- schema/Bool
  "Test if the whitelist file contains an entry that matches the subject.
   Each line of the file is expected to contain a single entry, either as
   an exact certname or a domain-name glob, and will be evaluated verbatim.
   All blank lines and comment lines (starting with '#') will be ignored.
   If an invalid pattern is encountered, it will be logged and ignored."
  [whitelist :- schema/Str
   subject :- schema/Str]
  (with-open [r (io/reader whitelist)]
    (not (nil? (some (partial line-matches? whitelist subject)
                     (remove #(or (.startsWith % "#")
                                  (str/blank? %))
                             (line-seq r)))))))

(schema/defn execute-autosign-command!
  :- shell-utils/ExecutionResult
  "Execute the autosign script and return a map containing the standard-out,
   standard-err, and exit code. The subject will be passed in as input, and
   the CSR stream will be provided on standard-in. The ruby-load-path will be
   prepended to the RUBYLIB found in the environment, and is intended to make
   the Puppet and Facter Ruby libraries available to the autosign script.
   All output (stdout & stderr) will be logged at the debug level. Warnings are
   issued for nonzero exit code or if stderr is generated by the autosign
   script."
  [executable :- schema/Str
   subject :- schema/Str
   csr-stream :- InputStream
   ruby-load-path :- [schema/Str]
   gem-path :- schema/Str]
  (log/debug (i18n/trs "Executing ''{0} {1}''" executable subject))
  (let [env     (into {} (System/getenv))
        rubylib (->> (if-let [lib (get env "RUBYLIB")]
                       (cons lib ruby-load-path)
                       ruby-load-path)
                     (map ks/absolute-path)
                     (str/join (System/getProperty "path.separator")))
        gempath (if-let [gems (get env "GEM_PATH")]
                  (str gems (System/getProperty "path.separator") gem-path)
                  gem-path)
        results (shell-utils/execute-command
                 executable
                 {:args [subject]
                  :in csr-stream
                  :env (merge env {"RUBYLIB" rubylib "GEM_PATH" gempath})})]
    (log/debug (i18n/trs "Autosign command ''{0} {1}'' exit status: {2}"
                executable subject (:exit-code results)))
    (log/debug (i18n/trs "Autosign command ''{0} {1}'' output on stdout: {2}"
                executable subject (:stdout results)))
    (when-not (empty? (:stderr results))
      (log/warn (i18n/trs "Autosign command ''{0} {1}'' generated output to stderr: {2}"
                 executable subject (:stderr results))))
    (when-not (zero? (:exit-code results))
      (log/warn (i18n/trs "Autosign command ''{0}'' rejected certificate ''{1}'' because the exit code was {2}, not zero"
                 executable subject (:exit-code results))))
    results))

;;;;;;;;;;;;;;;;;;;;;;;;;;;;;;;;;;;;;;;;;;;;;;;;;;;;;;;;;;;;;;;;;;;;;;;;;;;;;;;;
;;; Public

(schema/defn ^:always-validate
  config->ca-settings :- CaSettings
  "Given the configuration map from the Puppet Server config
   service return a map with of all the CA settings."
  [{:keys [puppetserver jruby-puppet certificate-authority authorization]}]
  (let [merged (-> (select-keys puppetserver (keys CaSettings))
                   (merge (select-keys certificate-authority (keys CaSettings)))
                   (initialize-ca-config))]
    (assoc merged :ruby-load-path (:ruby-load-path jruby-puppet)
           :allow-auto-renewal (:allow-auto-renewal merged)
           :auto-renewal-cert-ttl (duration-str->sec (:auto-renewal-cert-ttl merged))
           :ca-ttl (get-ca-ttl puppetserver certificate-authority)
           :allow-header-cert-info (get authorization :allow-header-cert-info false)
           :gem-path (str/join (System/getProperty "path.separator")
                               (:gem-path jruby-puppet))
           :access-control (select-keys certificate-authority
                                        [:certificate-status])
           :serial-lock (new ReentrantReadWriteLock)
           :crl-lock (new ReentrantReadWriteLock)
           :inventory-lock (new ReentrantLock))))

(schema/defn ^:always-validate
  config->master-settings :- MasterSettings
  "Given the configuration map from the Puppet Server config
  service return a map with of all the master settings."
  [{:keys [puppetserver]}]
  (select-keys puppetserver (keys MasterSettings)))

(schema/defn ^:always-validate get-certificate-path :- (schema/maybe schema/Str)
  "Given a subject name and paths to the CA certificate and path
  to the certificate directory return the path to the subject's
  certificate as a string, or nil if not found.
  If the subject is 'ca', then use the `cacert` path instead."
  [subject :- schema/Str
   cacert :- schema/Str
   signeddir :- schema/Str]
  (let [cert-path (if (= "ca" subject)
                    cacert
                    (path-to-cert signeddir subject))]
    (when (fs/exists? cert-path)
      cert-path)))

(schema/defn ^:always-validate
  get-certificate :- (schema/maybe schema/Str)
  "Given a subject name and path to the certificate directory and the CA
  certificate, return the subject's certificate as a string, or nil if not found.
  If the subject is 'ca', then use the `cacert` path instead."
  [subject :- schema/Str
   cacert :- schema/Str
   signeddir :- schema/Str]
  (when-let [cert-path (get-certificate-path subject cacert signeddir)]
    (slurp cert-path)))

(schema/defn ^:always-validate
  get-certificate-request :- (schema/maybe schema/Str)
  "Given a subject name, return their certificate request as a string, or nil if
  not found.  Looks for certificate requests in `csrdir`."
  [subject :- schema/Str
   csrdir :- schema/Str]
  (let [cert-request-path (path-to-cert-request csrdir subject)]
    (when (fs/exists? cert-request-path)
      (slurp cert-request-path))))

(schema/defn ^:always-validate
  autosign-csr? :- schema/Bool
  "Return true if the CSR should be automatically signed given
  Puppet's autosign setting, and false otherwise."
  ([autosign :- AutoSignInput
    subject :- schema/Str
    csr-stream :- InputStream]
   (autosign-csr? autosign subject csr-stream [] ""))
  ([autosign :- AutoSignInput
    subject :- schema/Str
    csr-stream :- InputStream
    ruby-load-path :- [schema/Str]
    gem-path :- schema/Str]
   (if (ks/boolean? autosign)
     autosign
     (if (fs/exists? autosign)
       (if (fs/executable? autosign)
         (let [command-result (execute-autosign-command! autosign subject csr-stream ruby-load-path gem-path)
               succeed? (zero? (:exit-code command-result))]
           (when-not succeed?
             (log/debug (i18n/trs "Autosign executable failed. Result: {0} " (pr-str command-result))))
           succeed?)
         (whitelist-matches? autosign subject))
       false))))

(schema/defn create-agent-extensions :- (schema/pred utils/extension-list?)
  "Given a certificate signing request, generate a list of extensions that
  should be signed onto the certificate. This includes a base set of standard
  extensions in addition to any valid extensions found on the signing request."
  [csr :- CertificateRequest
   cacert :- Certificate]
  (let [subj-pub-key (utils/get-public-key csr)
        csr-ext-list (utils/get-extensions csr)
        base-ext-list [(utils/netscape-comment
                         netscape-comment-value)
                       (utils/authority-key-identifier
                         cacert)
                       (utils/basic-constraints-for-non-ca true)
                       (utils/ext-key-usages
                         [ssl-server-cert ssl-client-cert] true)
                       (utils/key-usage
                         #{:key-encipherment
                           :digital-signature} true)
                       (utils/subject-key-identifier
                        subj-pub-key false)]
        subject (get-csr-subject csr)
        combined-list (vec (concat base-ext-list csr-ext-list))]
    (ensure-ext-list-has-cn-san subject combined-list)))

(defn report-cert-event
  "Log message and report to the activity service if available about cert activties, ie signing and revoking."
  [report-activity message subject certnames ip-address activity-type]
  (let [commit {:service {:id "puppet-ca"}
                :subject {:id subject
                          :name subject
                          :type "users"}
                :objects (mapv (fn [cert] {:type "node" :id cert :name cert}) certnames)
                :events [{:type (str activity-type "-certificate")
                          :what "node"
                          :description (str "certificate_successfully_" activity-type)
                          :message message}]
                :ip_address ip-address}]
    (log/info message)
    (report-activity {:commit commit})))

(defn generate-cert-message-from-request
  "Extract params from request and create successful cert signing message.
  Returns message, subject, certname and ip address"
  [request subjects activity-type]
  (let [auth-name (get-in request [:authorization :name])
        rbac-user (get-in request [:rbac-subject :login])
        ip-address (:remote-addr request)
        signee (first (remove clojure.string/blank? [rbac-user auth-name "CA"]))]

    [(i18n/trsn "Entity {1} {2} 1 certificate: {3}."
                "Entity {1} {2} {0} certificates: {3}."
                (count subjects) signee activity-type (str/join ", " subjects))
     signee
     subjects
     ip-address]))

(defn create-report-activity-fn
  [report-activity request]
  (fn [subjects activity-type]
    (let [[msg signee certnames ip] (generate-cert-message-from-request request subjects activity-type)]
      (report-cert-event report-activity msg signee certnames ip activity-type))))

(schema/defn ^:always-validate
  autosign-certificate-request!
  "Given a subject name, their certificate request, and the CA settings
  from Puppet, auto-sign the request and write the certificate to disk."
  [subject :- schema/Str
   csr :- CertificateRequest
   {:keys [cacert cakey signeddir ca-ttl] :as ca-settings} :- CaSettings
   report-activity]
  (let [validity    (cert-validity-dates ca-ttl)
        ;; if part of a CA bundle, the intermediate CA will be first in the chain
        cacert      (utils/pem->ca-cert cacert cakey)
        signed-cert (utils/sign-certificate (utils/get-subject-from-x509-certificate
                                             cacert)
                                            (utils/pem->private-key cakey)
                                            (next-serial-number! ca-settings)
                                            (:not-before validity)
                                            (:not-after validity)
                                            (utils/cn subject)
                                            (utils/get-public-key csr)
                                            (create-agent-extensions
                                             csr
                                             cacert))]
    (write-cert-to-inventory! signed-cert ca-settings)
    (write-cert signed-cert (path-to-cert signeddir subject))
    (report-activity [subject] "signed")))

(schema/defn ^:always-validate
  save-certificate-request!
  "Write the subject's certificate request to disk under the CSR directory."
  [subject :- schema/Str
   csr :- CertificateRequest
   csrdir :- schema/Str]
  (let [csr-path (path-to-cert-request csrdir subject)]
    (log/debug (i18n/trs "Saving CSR to ''{0}''" csr-path))
    (write-csr csr csr-path)))

(schema/defn validate-duplicate-cert-policy!
  "Throw a slingshot exception if allow-duplicate-certs is false
   and we already have a certificate or CSR for the subject.
   The exception map will look like:
   {:kind :duplicate-cert
    :msg  <specific error message>}"
  [csr :- CertificateRequest
   {:keys [allow-duplicate-certs cacert cacrl crl-lock crl-lock-timeout-seconds cakey csrdir signeddir]} :- CaSettings]
  (let [subject (get-csr-subject csr)
        cert (path-to-cert signeddir subject)
        existing-cert? (fs/exists? cert)
        existing-csr? (fs/exists? (path-to-cert-request csrdir subject))]
    (when (or existing-cert? existing-csr?)
      (let [status (if existing-cert?
                     (if (utils/revoked?
                           (common/with-safe-read-lock crl-lock crl-lock-descriptor crl-lock-timeout-seconds
                             (utils/pem->ca-crl cacrl (utils/pem->ca-cert cacert cakey)))
                          (utils/pem->cert cert))
                       "revoked"
                       "signed")
                     "requested")]
        (if allow-duplicate-certs
          (log/info (i18n/trs "{0} already has a {1} certificate; new certificate will overwrite it" subject status))
          (sling/throw+
            {:kind :duplicate-cert
             :msg (i18n/tru "{0} already has a {1} certificate; ignoring certificate request" subject status)}))))))

(schema/defn validate-csr-signature!
  "Throws an exception when the CSR's signature is invalid.
  See `signature-valid?` for more detail."
  [certificate-request :- CertificateRequest]
  (when-not (utils/signature-valid? certificate-request)
    (sling/throw+
      {:kind :invalid-signature
       :msg (i18n/tru "CSR contains a public key that does not correspond to the signing key")})))

(schema/defn ensure-no-authorization-extensions!
  "Throws an exception if the CSR contains authorization exceptions AND the user
   has chosen to disallow authorization-extensions.  This ensures that
   certificates with authentication extensions can only be signed intentionally."
  [csr :- CertificateRequest
   allow-authorization-extensions :- schema/Bool]
  (let [extensions (utils/get-extensions csr)]
    (doseq [extension extensions]
      (when (utils/subtree-of? ppAuthCertExt (:oid extension))
        (when (false? allow-authorization-extensions)
          (sling/throw+
            {:kind :disallowed-extension
             :msg (format "%s %s %s"
                          (i18n/trs "CSR ''{0}'' contains an authorization extension, which is disallowed." (get-csr-subject csr))
                          (i18n/trs "To allow authorization extensions, set allow-authorization-extensions to true in your ca.conf file.")
                          (i18n/trs "Then restart the puppetserver and try signing this certificate again."))}))))))

(schema/defn ensure-subject-alt-names-allowed!
  "Throws an exception if the CSR contains subject-alt-names AND the user has
   chosen to disallow subject-alt-names. Subject alt names can be allowed by
   setting allow-subject-alt-names to true in the ca.conf file. Always allows
   a single subject alt name that matches the CSR subject, which may be
   present to comply with RFC 2818 (see SERVER-2338)."
  [csr :- CertificateRequest
   allow-subject-alt-names :- schema/Bool]
  (when-let [subject-alt-names (not-empty (subject-alt-names csr))]
    (when (false? allow-subject-alt-names)
      (let [subject (get-csr-subject csr)
            cn-alt-name (str "DNS:" subject)]
        (if (and (= 1 (count subject-alt-names))
                 (= (first subject-alt-names) cn-alt-name))
          (log/debug "Allowing subject alt name that matches CSR subject.")
          (let [disallowed-alt-names (filter #(not (= cn-alt-name %))
                                             subject-alt-names)]
            (sling/throw+
             {:kind :disallowed-extension
              :msg (format "%s %s %s"
                           (i18n/tru "CSR ''{0}'' contains extra subject alternative names ({1}), which are disallowed."
                                     subject (str/join ", " disallowed-alt-names))
                           (i18n/tru "To allow subject alternative names, set allow-subject-alt-names to true in your ca.conf file.")
                           (i18n/tru "Then restart the puppetserver and try signing this certificate again."))})))))))

(schema/defn ^:always-validate process-csr-submission!
  "Given a CSR for a subject (typically from the HTTP endpoint),
   perform policy checks and sign or save the CSR (based on autosign).
   Throws a slingshot exception if the CSR is invalid."
  [subject :- schema/Str
   certificate-request :- InputStream
   {:keys [autosign csrdir ruby-load-path gem-path allow-subject-alt-names allow-authorization-extensions] :as settings} :- CaSettings
   report-activity]
  (with-open [byte-stream (-> certificate-request
                              input-stream->byte-array
                              ByteArrayInputStream.)]
    (let [csr (utils/pem->csr byte-stream)
          csr-stream (doto byte-stream .reset)]
      (validate-duplicate-cert-policy! csr settings)
      (validate-subject! subject (get-csr-subject csr))
      (save-certificate-request! subject csr csrdir)
      (when (autosign-csr? autosign subject csr-stream ruby-load-path gem-path)
        (ensure-subject-alt-names-allowed! csr allow-subject-alt-names)
        (ensure-no-authorization-extensions! csr allow-authorization-extensions)
        (validate-extensions! (utils/get-extensions csr))
        (validate-csr-signature! csr)
        (autosign-certificate-request! subject csr settings report-activity)
        (fs/delete (path-to-cert-request csrdir subject))))))

(schema/defn ^:always-validate delete-certificate-request! :- OutcomeInfo
  "Delete pending certificate requests for subject"
  [{:keys [csrdir]} :- CaSettings
   subject :- schema/Str]
  (let [csr-path (path-to-cert-request csrdir subject)]
    (if (fs/exists? csr-path)
      (if (fs/delete csr-path)
        (let [msg (i18n/trs "Deleted certificate request for {0}" subject)]
          (log/debug msg)
          {:outcome :success
           :message msg})
        (let [msg (i18n/trs "Path {0} exists but could not be deleted" csr-path)]
          (log/error msg)
          {:outcome :error
           :message msg}))
      (let [msg (i18n/trs "No certificate request for {0} at expected path {1}"
                  subject csr-path)]
        (log/warn msg)
        {:outcome :not-found
         :message msg}))))

(schema/defn ^:always-validate
  get-certificate-revocation-list :- schema/Str
  "Given the value of the 'cacrl' setting from Puppet,
  return the CRL from the .pem file on disk."
  [cacrl :- schema/Str
   lock :- ReentrantReadWriteLock
   lock-descriptor :- schema/Str
   lock-timeout :- PosInt]
  (common/with-safe-read-lock lock lock-descriptor lock-timeout
    (slurp cacrl)))

(schema/defn ^:always-validate
<<<<<<< HEAD
  get-crl-last-modified :- DateTime
  "Given the value of the 'cacrl' setting from Puppet, return
  a Joda DateTime instance of when the CRL file was last modified."
  [cacrl :- schema/Str
   lock :- ReentrantReadWriteLock
   lock-descriptor :- schema/Str
   lock-timeout :- PosInt]
  (common/with-safe-read-lock lock lock-descriptor lock-timeout
    (let [last-modified-milliseconds (.lastModified (io/file cacrl))]
         (time-coerce/from-long last-modified-milliseconds))))
=======
  get-file-last-modified :- DateTime
  "Given a path to a file, return a Joda DateTime instance of when the file was last modified."
  [cacrl :- schema/Str]
  (let [last-modified-milliseconds (.lastModified (io/file cacrl))]
       (time-coerce/from-long last-modified-milliseconds)))
>>>>>>> bc3b0021

(schema/defn ^:always-validate reject-delta-crl
  [crl :- CertificateRevocationList]
  (when (utils/delta-crl? crl)
    (throw (IllegalArgumentException.
            ^String (i18n/trs "Cannot support delta CRL.")))))

(schema/defn ^:always-validate validate-certs-and-crls
  "Given a list of certificates and a list of CRLs, validate the certificate
   chain, i.e. ensure that none of the certs have been revoked by checking the
   appropriate CRL, which must be present and currently valid. Delta CRLs are
   not supported. Returns nil if successful."
  [cert-chain :- [Certificate]
   crl-chain :- [CertificateRevocationList]]
  (doseq [crl crl-chain]
    (reject-delta-crl crl))
  (try
    (utils/validate-cert-chain cert-chain crl-chain)
    ;; currently not distinguishing between invalid CRLs
    ;; and a revoked cert in the CA chain
    (catch CertPathValidatorException e
      (throw (IllegalArgumentException.
              ^String (i18n/trs "Invalid certs and/or CRLs: {0}" (.getMessage e)))))))

(schema/defn ^:always-validate get-newest-crl :- CertificateRevocationList
  "Determine the newest CRL by looking for the highest CRL Number. This assumes
  all given CRLs have the same issuer. Fails if more than one CRL has the
  highest CRL Number."
  [crls :- [CertificateRevocationList]]
  (let [newest-crl (->> crls
                        (group-by utils/get-crl-number)
                        (into (sorted-map))
                        last
                        last)]
    (if (= 1 (count newest-crl))
      (first newest-crl)
      (throw (IllegalArgumentException.
              ^String (i18n/trs "Could not determine newest CRL."))))))

(schema/defn ^:always-validate maybe-replace-crl :- CertificateRevocationList
  "Given a CRL and a map of key identifiers to CRLs, determine the
  newest CRL with the key-id of the given CRL. Warn if the newest CRL
  is the given CRL. Never replaces the CRL corresponding to the Puppet
  CA signing cert."
  [crl :- CertificateRevocationList
   key-crl-map :- {KeyIdExtension [CertificateRevocationList]}]
  (let [key-id-ext (utils/get-extension-value crl utils/authority-key-identifier-oid)
        maybe-new-crls (get key-crl-map key-id-ext)]
    (if maybe-new-crls
      (let [new-crl (get-newest-crl (conj maybe-new-crls crl))
            issuer (.getIssuerX500Principal crl)]
        (if (.equals crl new-crl)
          (log/warn (i18n/trs
                     "Received CRLs for issuer {0} but none were newer than the existing CRL; keeping the existing CRL."
                     issuer))
          (log/info (i18n/trs
                     "Updating CRL for issuer {0}." issuer)))
        new-crl)
      ;; no new CRLs found for this issuer, keep it
      crl)))

(schema/defn get-auth-key-id
  [crl :- X509CRL]
  (if-let [key-id (utils/get-extension-value crl utils/authority-key-identifier-oid)]
    key-id
    (throw (IllegalArgumentException. ^String (i18n/trs "One or more submitted CRLs do not have an authority key identifier.")))))

(schema/defn ^:always-validate update-crls
  "Given a collection of CRLs, update the CRL chain and confirm that
  all CRLs are currently valid.
  NOTE: assumes appropriate locking is in place"
  [incoming-crls :- [X509CRL]
   crl-path :- schema/Str
   cert-chain-path :- schema/Str]
  (log/info (i18n/trs "Processing update to CRL at {0}" crl-path))
  (let [current-crls (utils/pem->crls crl-path)
        cert-chain (utils/pem->certs cert-chain-path)
        ca-cert-key (utils/get-extension-value (first cert-chain)
                                               utils/subject-key-identifier-oid)
        external-crl-chain (remove #(= ca-cert-key
                                       (:key-identifier (utils/get-extension-value % utils/authority-key-identifier-oid)))
                                   current-crls)
        ca-crl (first (filter
                       #(= ca-cert-key
                           (:key-identifier (utils/get-extension-value % utils/authority-key-identifier-oid)))
                       current-crls))
        incoming-crls-by-key-id (->> incoming-crls
                                     ;; just in case we're given multiple copies
                                     ;; of the same CRL, deduplicate so we can
                                     ;; identify the newest CRL
                                     set
                                     (group-by get-auth-key-id))
        new-ext-crl-chain (cons ca-crl (map #(maybe-replace-crl % incoming-crls-by-key-id)
                                            external-crl-chain))]
    (validate-certs-and-crls cert-chain new-ext-crl-chain)
    (write-crls new-ext-crl-chain crl-path)
    (log/info (i18n/trs "Successfully updated CRL at {0}" crl-path))))

(schema/defn update-crls!
  "Apply write locking to the crls, and update the crls as appropriate."
  [incoming-crls :- [X509CRL]
   crl-path :- schema/Str
   cacert :- schema/Str
   {:keys [crl-lock crl-lock-timeout-seconds enable-infra-crl infra-crl-path]}  :- CaSettings]
  (common/with-safe-write-lock crl-lock crl-lock-descriptor crl-lock-timeout-seconds
    (update-crls incoming-crls crl-path cacert)
    (when enable-infra-crl
      (update-crls incoming-crls infra-crl-path cacert))))

(schema/defn ensure-directories-exist!
  "Create any directories used by the CA if they don't already exist."
  [settings :- CaSettings]
  (doseq [dir [:csrdir :signeddir]]
    (let [path (get settings dir)]
      (when-not (fs/exists? path)
        (ks/mkdirs! path)))))

(schema/defn ensure-ca-file-perms!
  "Ensure that the CA's private key file has the correct permissions set. If it
  does not, then correct them."
  [settings :- CaSettings]
  (let [ca-p-key (:cakey settings)
        cur-perms (ks-file/get-perms ca-p-key)]
    (when-not (= private-key-perms cur-perms)
      (ks-file/set-perms ca-p-key private-key-perms)
      (log/warn (format "%s %s"
                        (i18n/trs "The private CA key at ''{0}'' was found to have the wrong permissions set as ''{1}''."
                             ca-p-key cur-perms)
                        (i18n/trs "This has been corrected to ''{0}''."
                             private-key-perms))))))

(schema/defn ^:always-validate
  initialize!
  "Given the CA configuration settings, ensure that all
   required SSL files exist. If all files exist,
   new ones will not be generated. If only some are found
   (but others are missing), an exception is thrown."
  [settings :- CaSettings]
  (ensure-directories-exist! settings)
  (let [required-files (-> (settings->cadir-paths settings)
                           (select-keys (required-ca-files (:enable-infra-crl settings)))
                           (vals))]
    (if (every? fs/exists? required-files)
      (do
        (log/info (i18n/trs "CA already initialized for SSL"))
        (when (:enable-infra-crl settings)
          (generate-infra-serials settings))
        (when (:manage-internal-file-permissions settings)
          (ensure-ca-file-perms! settings)))
      (let [{found true
             missing false} (group-by fs/exists? required-files)]
        (if (= required-files missing)
          (generate-ssl-files! settings)
          (throw (partial-state-error "CA" found missing)))))))

;;;;;;;;;;;;;;;;;;;;;;;;;;;;;;;;;;;;;;;;;;;;;;;;;;;;;;;;;;;;;;;;;;;;;;;;;;;;;;;;
;;; certificate_status endpoint

(schema/defn certificate-state :- CertificateState
  "Determine the state a certificate is in."
  [cert-or-csr :- CertificateOrCSR
   crl :- CertificateRevocationList]
  (if (utils/certificate-request? cert-or-csr)
    "requested"
    (if (utils/revoked? crl cert-or-csr)
      "revoked"
      "signed")))

(schema/defn fingerprint :- schema/Str
  "Calculate the hash of the certificate or CSR using the given
   algorithm, which must be one of SHA-1, SHA-256, or SHA-512."
  [cert-or-csr :- CertificateOrCSR
   algorithm :- schema/Str]
  (->> (utils/fingerprint cert-or-csr algorithm)
       (partition 2)
       (map (partial apply str))
       (str/join ":")
       (str/upper-case)))

(schema/defn get-certificate-details :- CertificateDetails
  "Return details from a X509 certificate."
  [cert]
  {:not_after     (-> cert
                    (.getNotAfter)
                    (format-date-time))
   :not_before    (-> cert
                    (.getNotBefore)
                    (format-date-time))
   :serial_number (-> cert
                    (.getSerialNumber))})

(schema/defn get-cert-or-csr-status*
  [crl :- CertificateRevocationList
   is-cert? :- schema/Bool
   subject :- schema/Str
   cert-or-csr :- CertificateOrCSR]
  (let [default-fingerprint (fingerprint cert-or-csr "SHA-256")]
    (merge
      {:name              subject
       :state             (certificate-state cert-or-csr crl)
       :dns_alt_names     (dns-alt-names cert-or-csr)
       :subject_alt_names (subject-alt-names cert-or-csr)
       :authorization_extensions (authorization-extensions cert-or-csr)
       :fingerprint       default-fingerprint
       :fingerprints      {:SHA1    (fingerprint cert-or-csr "SHA-1")
                           :SHA256  default-fingerprint
                           :SHA512  (fingerprint cert-or-csr "SHA-512")
                           :default default-fingerprint}}
      ;; Only certificates have expiry dates
      (when is-cert?
        (get-certificate-details cert-or-csr)))))

(schema/defn ^:always-validate get-cert-or-csr-status :- CertificateStatusResult
  "Get the status of the subject's certificate or certificate request.
   The status includes the state of the certificate (signed, revoked, requested),
   DNS alt names, and several different fingerprint hashes of the certificate."
  [{:keys [csrdir signeddir cacert cacrl cakey]} :- CaSettings
   subject :- schema/Str]
  (let [crl (utils/pem->ca-crl cacrl (utils/pem->ca-cert cacert cakey))
        cert-path (path-to-cert signeddir subject)
        is-cert? (fs/exists? cert-path)
        cert-or-csr (if is-cert?
                      (utils/pem->cert cert-path)
                      (utils/pem->csr (path-to-cert-request csrdir subject)))]
    (get-cert-or-csr-status* crl is-cert? subject cert-or-csr)))

(schema/defn ^:always-validate get-cert-or-csr-statuses :- [CertificateStatusResult]
  "Get the statuses of either all the CSR or all the certificate."
  [dir :- schema/Str
   crl :- CertificateRevocationList
   fetch-cert? :- schema/Bool]
  (let [pem-pattern #"^.+\.pem$"
        all-subjects (map #(fs/base-name % ".pem") (fs/find-files dir pem-pattern))
        all-certs-or-csr (if fetch-cert?
                           (map #(utils/pem->cert (path-to-cert dir %)) all-subjects)
                           (map #(utils/pem->csr (path-to-cert-request dir %)) all-subjects))]
    (map (partial get-cert-or-csr-status* crl fetch-cert?) all-subjects all-certs-or-csr)))

(schema/defn ^:always-validate get-cert-and-csr-statuses :- [CertificateStatusResult]
  "Get the status of all certificates and certificate requests."
  [{:keys [csrdir signeddir cacert cacrl cakey]} :- CaSettings]
  (let [crl (utils/pem->ca-crl cacrl (utils/pem->ca-cert cacert cakey))
        all-csr (get-cert-or-csr-statuses csrdir crl false)
        all-certs (get-cert-or-csr-statuses signeddir crl true)]
    (concat all-csr all-certs)))

(schema/defn ^:always-validate filter-by-certificate-state :- [CertificateStatusResult]
  "Get the status of all certificates in the given state."
  [{:keys [csrdir signeddir cacert cacrl cakey]} :- CaSettings
   state :- schema/Str]
  (let [crl (utils/pem->ca-crl cacrl (utils/pem->ca-cert cacert cakey))]
    (if (= "requested" state)
      (get-cert-or-csr-statuses csrdir crl false)
      (->> (get-cert-or-csr-statuses signeddir crl true)
           (filter (fn [cert-status] (= state (:state cert-status))))))))

(schema/defn sign-existing-csr!
  "Sign the subject's certificate request."
  [{:keys [csrdir] :as settings} :- CaSettings
   subject :- schema/Str
   report-activity]
  (let [csr-path (path-to-cert-request csrdir subject)]
    (autosign-certificate-request! subject (utils/pem->csr csr-path) settings report-activity)
    (fs/delete csr-path)
    (log/debug (i18n/trs "Removed certificate request for {0} at ''{1}''" subject csr-path))))

(schema/defn filter-already-revoked-serials :- [schema/Int]
  "Given a list of serials and Puppet's CA CRL, returns vector of serials with
   any already-revoked serials removed."
  [serials :- [schema/Int]
   crl :- X509CRL]
  (let [crl-revoked-list (.getRevokedCertificates crl)
        existed-serials (set (map #(.getSerialNumber %) crl-revoked-list))
        duplicate-serials (set/intersection (set serials) existed-serials)]
    (when (> (count duplicate-serials) 0)
      (doseq [serial duplicate-serials]
        (log/debug (i18n/trs "Certificate with serial {0} is already revoked." serial))))
    (vec (set/difference (set serials) existed-serials))))

(schema/defn revoke-existing-certs!
  "Revoke the subjects' certificates. Note this does not destroy the certificates.
   The certificates will remain in the signed directory despite being revoked."
  [{:keys [signeddir cacert cacrl cakey infra-crl-path
           crl-lock crl-lock-timeout-seconds
           infra-node-serials-path enable-infra-crl]} :- CaSettings
   subjects :- [schema/Str]
   report-activity]
  ;; because we need the crl to be consistent for the serials, maintain a write lock on the crl
  ;; as reentrant read-write locks do not allow upgrading from a read lock to a write lock
  (common/with-safe-write-lock crl-lock crl-lock-descriptor crl-lock-timeout-seconds
    (let [[our-full-crl & rest-of-full-chain] (utils/pem->crls cacrl)
          serials (filter-already-revoked-serials (map #(-> (path-to-cert signeddir %)
                                                            (utils/pem->cert)
                                                            (utils/get-serial))
                                                       subjects)
                                                  our-full-crl)
          serial-count (count serials)]
      (if (= 0 serial-count)
        (log/info (i18n/trs "No revoke action needed. The certs are already in the CRL."))
        (let [new-full-crl (utils/revoke-multiple our-full-crl
                                                  (utils/pem->private-key cakey)
                                                  (.getPublicKey (utils/pem->ca-cert cacert cakey))
                                                  serials)
              new-full-chain (cons new-full-crl (vec rest-of-full-chain))]
          (write-crls new-full-chain cacrl)))

      ;; Publish infra-crl if an infra node is getting revoked.
      (when (and enable-infra-crl (fs/exists? infra-node-serials-path))
        (with-open [infra-nodes-serial-path-reader (io/reader infra-node-serials-path)]
          (let [infra-nodes (set (map biginteger (read-infra-nodes infra-nodes-serial-path-reader)))
                infra-revocations (vec (set/intersection infra-nodes (set serials)))]
            (when (seq infra-revocations)
              (let [[our-infra-crl & rest-of-infra-chain] (utils/pem->crls infra-crl-path)
                    new-infra-revocations (filter-already-revoked-serials infra-revocations our-infra-crl)]
                (if (= 0 new-infra-revocations)
                  (log/info (i18n/trs "No revoke action needed. The infra certs are already in the infra CRL"))
                  (let [new-infra-crl (utils/revoke-multiple our-infra-crl
                                                             (utils/pem->private-key cakey)
                                                             (.getPublicKey (utils/pem->ca-cert cacert cakey))
                                                             new-infra-revocations)
                        full-infra-chain (cons new-infra-crl (vec rest-of-infra-chain))]
                    (write-crls full-infra-chain infra-crl-path)
                    (log/info (i18n/trs "Infra node certificate(s) being revoked; publishing updated infra CRL")))))))))
      (report-activity subjects "revoked"))))

(schema/defn ^:always-validate set-certificate-status!
  "Sign or revoke the certificate for the given subject."
  [settings :- CaSettings
   subject :- schema/Str
   desired-state :- DesiredCertificateState
   report-activity]
  (if (= :signed desired-state)
    (sign-existing-csr! settings subject report-activity)
    (revoke-existing-certs! settings [subject] report-activity)))

(schema/defn ^:always-validate certificate-exists? :- schema/Bool
  "Do we have a certificate for the given subject?"
  [{:keys [signeddir]} :- CaSettings
   subject :- schema/Str]
  (fs/exists? (path-to-cert signeddir subject)))

(schema/defn ^:always-validate csr-exists? :- schema/Bool
  "Do we have a CSR for the given subject?"
  [{:keys [csrdir]} :- CaSettings
   subject :- schema/Str]
  (fs/exists? (path-to-cert-request csrdir subject)))

(defn csr-validation-failure?
  "Does the given object represent a CSR validation failure?
  (thrown from one of the CSR validate-* function, using slingshot)"
  [x]
  (when (map? x)
    (let [kind (:kind x)
          expected-types #{:disallowed-extension
                           :duplicate-cert
                           :hostname-mismatch
                           :invalid-signature
                           :invalid-subject-name}]
      (contains? expected-types kind))))

(schema/defn validate-csr
  "Validates the CSR (on disk) for the specified subject.
   Assumes existence of the CSR on disk; duplicate CSR or
   certificate policy will not be checked.
   If the CSR is invalid, returns a user-facing message.
   Otherwise, returns nil."
  [{:keys [csrdir allow-subject-alt-names allow-authorization-extensions] :as _settings} :- CaSettings
   subject :- schema/Str]
  (let [csr         (utils/pem->csr (path-to-cert-request csrdir subject))
        csr-subject (get-csr-subject csr)
        extensions  (utils/get-extensions csr)]
    (sling/try+
      ;; Matching the order of validations here with
      ;; 'process-csr-submission!' when autosigning
      (validate-subject! subject csr-subject)
      (ensure-subject-alt-names-allowed! csr allow-subject-alt-names)
      (ensure-no-authorization-extensions! csr allow-authorization-extensions)
      (validate-extensions! extensions)
      (validate-csr-signature! csr)

      (catch csr-validation-failure? {:keys [msg]}
        msg))))

(schema/defn ^:always-validate delete-certificate!
  "Delete the certificate for the given subject.
   Note this does not revoke the certificate."
  [{signeddir :signeddir} :- CaSettings
   subject :- schema/Str]
  (let [cert (path-to-cert signeddir subject)]
    (when (fs/exists? cert)
      (fs/delete cert)
      (log/debug (i18n/trs "Deleted certificate for {0}" subject)))))

(schema/defn ^:always-validate delete-certificates!
  "Delete each of the given certificates.
  Note that this does not revoke the certs."
  [ca-settings :- CaSettings
   subjects :- [schema/Str]]
  (doseq [subj subjects]
    (delete-certificate! ca-settings subj)))

(schema/defn ^:always-validate get-custom-oid-mappings :- (schema/maybe OIDMappings)
  "Given a path to a custom OID mappings file, return a map of all oids to
  shortnames"
  [custom-oid-mapping-file :- schema/Str]
  (if (fs/file? custom-oid-mapping-file)
    (let [oid-mappings (:oid_mapping (yaml/parse-string (slurp custom-oid-mapping-file)))]
      (into {} (for [[oid names] oid-mappings] [(name oid) (keyword (:shortname names))])))
    (log/debug (i18n/trs "No custom OID mapping configuration file found at {0}, custom OID mappings will not be loaded"
                custom-oid-mapping-file))))

(schema/defn ^:always-validate get-oid-mappings :- OIDMappings
  [custom-oid-mapping-file :- (schema/maybe schema/Str)]
  (merge (get-custom-oid-mappings custom-oid-mapping-file)
         (clojure.set/map-invert puppet-short-names)))

;;;;;;;;;;;;;;;;;;;;;;;;;;;;;;;;;;;;;;;;;;;;;;;;;;;;;;;;;;;;;;;;;;;;;;;;;;;;;;;;
;;; CA status info

(schema/defn ca-expiration-dates
  "Returns of a map of subject names of certs in the CA bundle
  to their expiration dates."
  [ca-cert-file :- schema/Str]
  (let [ca-cert-bundle (utils/pem->certs ca-cert-file)]
    (reduce (fn [cert-expirations cert]
              (assoc cert-expirations
                (-> cert
                    (.getSubjectDN)
                    (.getName)
                    (utils/x500-name->CN))
                (-> cert
                    (.getNotAfter)
                    (format-date-time))))
            {}
            ca-cert-bundle)))

(schema/defn crl-expiration-dates
  [crl-chain-file :- schema/Str]
  (let [crl-chain (utils/pem->crls crl-chain-file)]
    (reduce (fn [crl-expirations crl]
              (assoc crl-expirations
                (-> crl
                    (.getIssuerDN)
                    (.getName)
                    (utils/x500-name->CN))
                (-> crl
                    (.getNextUpdate)
                    (format-date-time))))
            {}
            crl-chain)))

(schema/defn cert-authority-id-match-ca-subject-id? :- schema/Bool
  "Given a certificate, and the ca-cert, validate that the certificate was signed by the CA provided"
  [incoming-cert :- X509Certificate
   ca-cert :- X509Certificate]
  (let [incoming-key-id (utils/get-extension-value incoming-cert utils/authority-key-identifier-oid)
        ca-key-id (utils/get-extension-value ca-cert utils/subject-key-identifier-oid)]
    (if incoming-key-id
      ;; incoming are byte-arrays, convert to seq for simple comparisons
      (= (seq (:key-identifier incoming-key-id)) (seq ca-key-id))
      false)))


;;;;;;;;;;;;;;;;;;;;;;;;;;;;;;;;;;;;;;;;;;;;;;;;;;;;;;;;;;;;;;;;;;;;;;;;;;;;;;;;
;;; Public utilities

(schema/defn replace-authority-identifier :- utils/SSLExtensionList
  [extensions  :- utils/SSLExtensionList ca-cert :- X509Certificate]
  (conj (filter #(not= utils/authority-key-identifier-oid (:oid %)) extensions)
        (utils/authority-key-identifier ca-cert)))

(schema/defn replace-subject-identifier :- utils/SSLExtensionList
  [extensions  :- utils/SSLExtensionList subject-public-key :- PublicKey]
  (conj (filter #(not= utils/subject-key-identifier-oid (:oid %)) extensions)
        (utils/subject-key-identifier subject-public-key false)))

(schema/defn update-extensions-for-new-signing :- utils/SSLExtensionList
  [extensions :- utils/SSLExtensionList ca-cert :- X509Certificate subject-public-key :- PublicKey]
  (replace-subject-identifier (replace-authority-identifier extensions ca-cert) subject-public-key))

(schema/defn renew-certificate!
  "Given a certificate and CaSettings create a new signed certificate using the public key from the certificate.
  It recreates all the extensions in the original certificate."
  [certificate :- X509Certificate
   {:keys [cacert cakey auto_renewal_cert_ttl] :as ca-settings} :- CaSettings
   report-activity]
  (let [validity (cert-validity-dates (or auto_renewal_cert_ttl default-auto-ttl-renewal-seconds))
        cacert (utils/pem->ca-cert cacert cakey)
        cert-subject (utils/get-subject-from-x509-certificate certificate)
        cert-name (utils/x500-name->CN cert-subject)
        signed-cert (utils/sign-certificate
                      (utils/get-subject-from-x509-certificate cacert)
                      (utils/pem->private-key cakey)
                      (next-serial-number! ca-settings)
                      (:not-before validity)
                      (:not-after validity)
                      cert-subject
                      (.getPublicKey certificate)
                      (update-extensions-for-new-signing
                        (utils/get-extensions certificate)
                        cacert
                        (.getPublicKey certificate)))]
    (write-cert-to-inventory! signed-cert ca-settings)
    (delete-certificate! ca-settings cert-name)
    (log/info (i18n/trs "Renewed certificate for \"{0}\" with new expiration of \"{1}\""
                        cert-name
                        (.format (new SimpleDateFormat "yyyy-MM-dd'T'HH:mm:ss.SSS'Z'")
                                 (.getNotAfter signed-cert))))
    (report-activity [cert-subject] "renewed")
    signed-cert))<|MERGE_RESOLUTION|>--- conflicted
+++ resolved
@@ -1609,24 +1609,19 @@
     (slurp cacrl)))
 
 (schema/defn ^:always-validate
-<<<<<<< HEAD
-  get-crl-last-modified :- DateTime
-  "Given the value of the 'cacrl' setting from Puppet, return
-  a Joda DateTime instance of when the CRL file was last modified."
-  [cacrl :- schema/Str
-   lock :- ReentrantReadWriteLock
-   lock-descriptor :- schema/Str
-   lock-timeout :- PosInt]
-  (common/with-safe-read-lock lock lock-descriptor lock-timeout
-    (let [last-modified-milliseconds (.lastModified (io/file cacrl))]
-         (time-coerce/from-long last-modified-milliseconds))))
-=======
   get-file-last-modified :- DateTime
-  "Given a path to a file, return a Joda DateTime instance of when the file was last modified."
-  [cacrl :- schema/Str]
-  (let [last-modified-milliseconds (.lastModified (io/file cacrl))]
-       (time-coerce/from-long last-modified-milliseconds)))
->>>>>>> bc3b0021
+  "Given a path to a file, return a Joda DateTime instance of when the file was last modified.
+   an optional lock, description, and timeout may be passed to serialize access to files."
+  ([path :- schema/Str]
+   (let [last-modified-milliseconds (.lastModified (io/file path))]
+        (time-coerce/from-long last-modified-milliseconds)))
+  ([path :- schema/Str
+    lock :- ReentrantReadWriteLock
+    lock-descriptor :- schema/Str
+    lock-timeout :- PosInt]
+   (common/with-safe-read-lock lock lock-descriptor lock-timeout
+     (let [last-modified-milliseconds (.lastModified (io/file path))]
+          (time-coerce/from-long last-modified-milliseconds)))))
 
 (schema/defn ^:always-validate reject-delta-crl
   [crl :- CertificateRevocationList]
