--- conflicted
+++ resolved
@@ -5,13 +5,8 @@
             [puppetlabs.kitchensink.core :as ks]
             [puppetlabs.puppetserver.certificate-authority :as ca]
             [puppetlabs.ssl-utils.core :as ssl-utils]
-<<<<<<< HEAD
             [ring.util.response :as ring]
             [schema.core :as schema]))
-=======
-            [schema.core :as schema]
-            [ring.util.response :as rr]))
->>>>>>> d623c77a
 
 ;;;;;;;;;;;;;;;;;;;;;;;;;;;;;;;;;;;;;;;;;;;;;;;;;;;;;;;;;;;;;;;;;;;;;;;;;;;;;;;
 ;;; Schema
@@ -101,7 +96,6 @@
       (handler req)
       {:status 401 :body "Unauthorized"})))
 
-<<<<<<< HEAD
 (defn wrap-exception-handling
   "Wraps a ring handler with try/catch that will catch all Exceptions, log them,
   and return an HTTP 500 response which includes the Exception type and message,
@@ -115,7 +109,7 @@
         (-> (ring/response (format "Internal Server Error: %s" e))
             (ring/status 500)
             (ring/content-type "text/plain"))))))
-=======
+
 (defn wrap-with-puppet-version-header
   "Function that returns a middleware that adds an
   X-Puppet-Version header to the response."
@@ -125,5 +119,4 @@
       ; Our compojure app returns nil responses sometimes.
       ; In that case, don't add the header.
       (when response
-        (rr/header response "X-Puppet-Version" version)))))
->>>>>>> d623c77a
+        (ring/header response "X-Puppet-Version" version)))))