(ns puppetlabs.puppetserver.cli.gem
  (:import (org.jruby.embed ScriptingContainer))
  (:require [puppetlabs.puppetserver.cli.subcommand :as cli]))

<<<<<<< HEAD
(defn cli-gem-environment
  "Return a map representing the environment.  Environment variables
  puppetserver needs are enforced while all other variables are preserved.
  By design this function only modifies environment variables puppetserver
  cares about.  The underlying principle is that a process should preserve as
  much of the environment as possible in an effort to get out of the end users
  way.  This includes PATH which should be fully managed elsewhere, e.g. the
  service management framework."
  [config initial-env]
  (let [clojure-map-env (into {} initial-env)]
    (assoc clojure-map-env
           "GEM_HOME" (get-in config [:jruby-puppet :gem-home])
           "JARS_NO_REQUIRE" "true")))

=======
>>>>>>> 5a335e4a
(defn run!
  [config args]
  (doto (ScriptingContainer.)
    (.setArgv (into-array String args))
    (.setEnvironment (hash-map "GEM_HOME"
                               (get-in config [:jruby-puppet :gem-home])))
    (.runScriptlet "load 'META-INF/jruby.home/bin/gem'")))

(defn -main
  [& args]
  (cli/run run! args))<|MERGE_RESOLUTION|>--- conflicted
+++ resolved
@@ -2,23 +2,6 @@
   (:import (org.jruby.embed ScriptingContainer))
   (:require [puppetlabs.puppetserver.cli.subcommand :as cli]))
 
-<<<<<<< HEAD
-(defn cli-gem-environment
-  "Return a map representing the environment.  Environment variables
-  puppetserver needs are enforced while all other variables are preserved.
-  By design this function only modifies environment variables puppetserver
-  cares about.  The underlying principle is that a process should preserve as
-  much of the environment as possible in an effort to get out of the end users
-  way.  This includes PATH which should be fully managed elsewhere, e.g. the
-  service management framework."
-  [config initial-env]
-  (let [clojure-map-env (into {} initial-env)]
-    (assoc clojure-map-env
-           "GEM_HOME" (get-in config [:jruby-puppet :gem-home])
-           "JARS_NO_REQUIRE" "true")))
-
-=======
->>>>>>> 5a335e4a
 (defn run!
   [config args]
   (doto (ScriptingContainer.)
