--- conflicted
+++ resolved
@@ -24,11 +24,7 @@
     end
 
     it "returns the correct puppet version number" do
-<<<<<<< HEAD
-      expect(subject).to eq('4.3.0')
-=======
       expect(subject).to eq('4.3.1')
->>>>>>> 816f0961
     end
   end
 
