(ns puppetlabs.services.jruby.jruby-puppet-service-test
  (:import (java.util.concurrent ExecutionException)
           (com.puppetlabs.puppetserver JRubyPuppet))
  (:require [clojure.test :refer :all]
            [puppetlabs.services.protocols.jruby-puppet :as jruby-protocol]
            [puppetlabs.services.jruby.jruby-puppet-core :as jruby-puppet-core]
            [puppetlabs.services.jruby.jruby-testutils :as jruby-testutils]
            [puppetlabs.services.jruby.jruby-puppet-service :refer :all]
            [puppetlabs.trapperkeeper.app :as app]
            [puppetlabs.trapperkeeper.core :as tk]
            [puppetlabs.trapperkeeper.services :as services]
            [clojure.stacktrace :as stacktrace]
            [puppetlabs.trapperkeeper.testutils.bootstrap :as bootstrap]
            [puppetlabs.trapperkeeper.testutils.logging :as logging]
            [puppetlabs.services.puppet-profiler.puppet-profiler-service :as profiler]))

(use-fixtures :each jruby-testutils/mock-pool-instance-fixture)

(def jruby-service-test-config
  {:jruby-puppet (jruby-testutils/jruby-puppet-config {:max-active-instances 1})})
<<<<<<< HEAD
=======

(defn jruby-service-test-config-with-timeouts
  [connect-timeout idle-timeout]
  (assoc jruby-service-test-config
    :http-client {:connect-timeout-milliseconds connect-timeout
                  :idle-timeout-milliseconds    idle-timeout}))
>>>>>>> fa3d8646

(deftest test-error-during-init
  (testing
      (str "If there as an exception while putting a JRubyPuppet instance in "
           "the pool the application should shut down.")
    (logging/with-test-logging
      (with-redefs [jruby-puppet-core/create-pool-instance!
                    (fn [& _] (throw (Exception. "42")))]
                   (let [got-expected-exception (atom false)]
                     (try
                       (bootstrap/with-app-with-config
                         app
                         [jruby-puppet-pooled-service
                          profiler/puppet-profiler-service]
                         jruby-service-test-config
                         (tk/run-app app))
                       (catch Exception e
                         (let [cause (stacktrace/root-cause e)]
                           (is (= (.getMessage cause) "42"))
                           (reset! got-expected-exception true))))
                     (is (true? @got-expected-exception)
                                "Did not get expected exception."))
                   (is (logged?
                         #"^shutdown-on-error triggered because of exception!"
                                :error))))))

(deftest test-pool-size
  (testing "The pool is created and the size is correctly reported"
    (let [pool-size 2]
      (bootstrap/with-app-with-config
        app
        [jruby-puppet-pooled-service
         profiler/puppet-profiler-service]
        {:jruby-puppet (jruby-testutils/jruby-puppet-config {:max-active-instances pool-size})}
        (let [service (app/get-service app :JRubyPuppetService)
              all-the-instances
              (mapv (fn [_] (jruby-protocol/borrow-instance service))
                    (range pool-size))]
          (is (= 0 (jruby-protocol/free-instance-count service)))
          (is (= pool-size (count all-the-instances)))
          (doseq [instance all-the-instances]
            (is (not (nil? instance))
                "One of the JRubyPuppet instances retrieved from the pool is nil")
            (jruby-protocol/return-instance service instance))
          (is (= pool-size (jruby-protocol/free-instance-count service))))))))

(deftest test-pool-population-during-init
  (testing "A JRuby instance can be borrowed from the 'init' phase of a service"
    (let [test-service (tk/service
                         [[:JRubyPuppetService borrow-instance return-instance]]
                         (init [this context]
                               (return-instance (borrow-instance))
                               context))]

      ; Bootstrap TK, causing the 'init' function above to be executed.
      (tk/boot-services-with-config
        [test-service jruby-puppet-pooled-service profiler/puppet-profiler-service]
        jruby-service-test-config)

      ; If execution gets here, the test passed.
      (is (true? true)))))

(deftest test-with-jruby-puppet
  (testing "the `with-jruby-puppet macro`"
    (bootstrap/with-app-with-config
      app
      [jruby-puppet-pooled-service profiler/puppet-profiler-service]
      jruby-service-test-config
      (let [service (app/get-service app :JRubyPuppetService)]
        (with-jruby-puppet
          jruby-puppet
          service
          (is (instance? JRubyPuppet jruby-puppet))
          (is (= 0 (jruby-protocol/free-instance-count service))))
        (is (= 1 (jruby-protocol/free-instance-count service)))))))

(deftest test-borrow-timeout-configuration
  (testing "configured :borrow-timeout is honored by the borrow-instance service function"
    (let [timeout   250
          pool-size 1
          config    {:jruby-puppet (jruby-testutils/jruby-puppet-config {:max-active-instances pool-size
                                                                         :borrow-timeout timeout})}]
      (bootstrap/with-app-with-config
        app
        [jruby-puppet-pooled-service profiler/puppet-profiler-service]
        config
        (let [service (app/get-service app :JRubyPuppetService)
              context (services/service-context service)
              pool-context (:pool-context context)
              pool (jruby-puppet-core/get-pool pool-context)]
          (jruby-testutils/drain-pool pool pool-size)
          (let [test-start-in-millis (System/currentTimeMillis)]
            (is (nil? (jruby-protocol/borrow-instance service)))
            (is (>= (- (System/currentTimeMillis) test-start-in-millis) timeout))
            (is (= (:borrow-timeout context) timeout)))))))

  (testing (str ":borrow-timeout defaults to " default-borrow-timeout " milliseconds")
    (bootstrap/with-app-with-config
      app
      [jruby-puppet-pooled-service profiler/puppet-profiler-service]
      jruby-service-test-config
      (let [service (app/get-service app :JRubyPuppetService)
            context (services/service-context service)]
<<<<<<< HEAD
        (is (= (:borrow-timeout context) default-borrow-timeout))))))
=======
        (is (= (:borrow-timeout context) default-borrow-timeout))))))

(deftest timeout-settings-applied
  (testing "timeout settings are properly plumbed"
    (let [connect-timeout 42
          socket-timeout  55]
      (bootstrap/with-app-with-config
        app
        [jruby-puppet-pooled-service profiler/puppet-profiler-service]
        (jruby-service-test-config-with-timeouts connect-timeout socket-timeout)
        (let [service          (app/get-service app :JRubyPuppetService)
              context          (services/service-context service)
              pool-context-cfg (get-in context [:pool-context :config])]
          (is (= connect-timeout (:http-client-connect-timeout-milliseconds pool-context-cfg)))
          (is (= socket-timeout  (:http-client-idle-timeout-milliseconds pool-context-cfg)))))))

  (testing "default values are set"
    (bootstrap/with-app-with-config
      app
      [jruby-puppet-pooled-service profiler/puppet-profiler-service]
      jruby-service-test-config
      (let [service          (app/get-service app :JRubyPuppetService)
            context          (services/service-context service)
            pool-context-cfg (get-in context [:pool-context :config])]
        (is (= default-http-connect-timeout
               (:http-client-connect-timeout-milliseconds pool-context-cfg)))
        (is (= default-http-socket-timeout
               (:http-client-idle-timeout-milliseconds pool-context-cfg)))))))
>>>>>>> fa3d8646
<|MERGE_RESOLUTION|>--- conflicted
+++ resolved
@@ -18,15 +18,12 @@
 
 (def jruby-service-test-config
   {:jruby-puppet (jruby-testutils/jruby-puppet-config {:max-active-instances 1})})
-<<<<<<< HEAD
-=======
 
 (defn jruby-service-test-config-with-timeouts
   [connect-timeout idle-timeout]
   (assoc jruby-service-test-config
     :http-client {:connect-timeout-milliseconds connect-timeout
                   :idle-timeout-milliseconds    idle-timeout}))
->>>>>>> fa3d8646
 
 (deftest test-error-during-init
   (testing
@@ -130,9 +127,6 @@
       jruby-service-test-config
       (let [service (app/get-service app :JRubyPuppetService)
             context (services/service-context service)]
-<<<<<<< HEAD
-        (is (= (:borrow-timeout context) default-borrow-timeout))))))
-=======
         (is (= (:borrow-timeout context) default-borrow-timeout))))))
 
 (deftest timeout-settings-applied
@@ -160,5 +154,4 @@
         (is (= default-http-connect-timeout
                (:http-client-connect-timeout-milliseconds pool-context-cfg)))
         (is (= default-http-socket-timeout
-               (:http-client-idle-timeout-milliseconds pool-context-cfg)))))))
->>>>>>> fa3d8646
+               (:http-client-idle-timeout-milliseconds pool-context-cfg)))))))