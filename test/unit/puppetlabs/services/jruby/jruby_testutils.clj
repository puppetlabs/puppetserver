--- conflicted
+++ resolved
@@ -14,12 +14,8 @@
 ;;;;;;;;;;;;;;;;;;;;;;;;;;;;;;;;;;;;;;;;;;;;;;;;;;;;;;;;;;;;;;;;;;;;;;;;;;;;;;;
 ;; Constants
 
-<<<<<<< HEAD
-(def ruby-load-path ["./ruby/puppet/lib" "./ruby/facter/lib"])
+(def ruby-load-path ["./ruby/puppet/lib" "./ruby/facter/lib" "./ruby/hiera/lib"])
 (def gem-home "./target/jruby-gem-home")
-=======
-(def ruby-load-path ["./ruby/puppet/lib" "./ruby/facter/lib" "./ruby/hiera/lib"])
->>>>>>> 71858505
 
 (def conf-dir "./target/master-conf")
 (def code-dir "./target/master-code")
@@ -71,7 +67,7 @@
   on disk.)"
   ([]
     (jruby-core/initialize-config
-      {:jruby-puppet 
+      {:jruby-puppet
        {:ruby-load-path  ruby-load-path
         :gem-home        gem-home
         :master-conf-dir conf-dir
