(ns puppetlabs.services.master.master-core-test
  (:require [clojure.test :refer :all]
            [puppetlabs.services.master.master-core :refer :all]
            [ring.mock.request :as mock]
            [schema.test :as schema-test]))

(use-fixtures :once schema-test/validate-schemas)

(deftest test-master-routes
  (let [handler     (fn ([req] {:request req}))
        app         (build-ring-handler handler)
        request     (fn r ([path] (r :get path))
                          ([method path] (app (mock/request method path))))]
    (is (nil? (request "/v2.0/foo")))
    (is (= 200 (:status (request "/v2.0/environments"))))
    (is (nil? (request "/foo")))
    (is (nil? (request "/foo/bar")))
    (doseq [[method paths]
            {:get ["catalog"
                   "node"
                   "facts"
                   "file_content"
                   "file_metadatas"
                   "file_metadata"
                   "file_bucket_file"
                   "resource_type"
                   "resource_types"
                   "facts_search"]
             :post ["catalog"]
             :put ["file_bucket_file"
                   "report"]
             :head ["file_bucket_file"]}
            path paths]
      (let [resp (request method (str "/foo/" path "/bar"))]
        (is (= 200 (:status resp))
            (str "Did not get 200 for method: "
                 method
                 ", path: "
                 path))))))

<<<<<<< HEAD
(defn assert-failure-msg
  "Assert the message thrown by validate-memory-requirements! matches re"
  [re behavior-msg]
  (testing (str "the error " behavior-msg)
    (is (thrown-with-msg? Error re (validate-memory-requirements!)))))

(deftest validate-memory-requirements!-test
  (testing "when /proc/meminfo does not exist"
    (with-redefs [meminfo-content (constantly nil)
                  max-heap-size 2097152]
      (is (nil? (validate-memory-requirements!))
          "nil when /proc/meminfo does not exist")))
  (testing "when ram is > 1.1 times JVM max heap"
    (with-redefs [meminfo-content #(str "MemTotal:        3878212 kB\n")
                  max-heap-size 2097152]
      (is (nil? (validate-memory-requirements!))
          "nil when ram is > 1.1 times JVM max heap")))
  (testing "when ram is < 1.1 times JVM max heap"
    (with-redefs [meminfo-content #(str "MemTotal:        1878212 kB\n")
                  max-heap-size 2097152]
      (assert-failure-msg #"RAM (.*) JVM heap"
                          "mentions RAM and JVM Heap size")
      (assert-failure-msg #"JAVA_ARGS"
                          "suggests the user configure JAVA_ARGS")
      (assert-failure-msg #"computed as 1.1 *"
                          "informs the user how required memory is calculated")
      (assert-failure-msg #"/etc/sysconfig/puppetserver"
                          "points the user to the EL config location")
      (assert-failure-msg #"/etc/default/puppetserver"
                          "points the user to the debian config location"))))
=======
(deftest file-bucket-file
  (testing (str "that the content-type in the ring request is replaced with "
                "application/octet-stream for a file_bucket_file put request")
    (let [handler     (fn ([req] {:request req}))
          app         (build-ring-handler handler)
          resp        (app {:request-method :put
                            :content-type   "text/plain"
                            :uri            "/foo/file_bucket_file/bar"})]
      (is (= "application/octet-stream"
             (get-in resp [:request :content-type]))))))
>>>>>>> 93ab3477
<|MERGE_RESOLUTION|>--- conflicted
+++ resolved
@@ -38,38 +38,6 @@
                  ", path: "
                  path))))))
 
-<<<<<<< HEAD
-(defn assert-failure-msg
-  "Assert the message thrown by validate-memory-requirements! matches re"
-  [re behavior-msg]
-  (testing (str "the error " behavior-msg)
-    (is (thrown-with-msg? Error re (validate-memory-requirements!)))))
-
-(deftest validate-memory-requirements!-test
-  (testing "when /proc/meminfo does not exist"
-    (with-redefs [meminfo-content (constantly nil)
-                  max-heap-size 2097152]
-      (is (nil? (validate-memory-requirements!))
-          "nil when /proc/meminfo does not exist")))
-  (testing "when ram is > 1.1 times JVM max heap"
-    (with-redefs [meminfo-content #(str "MemTotal:        3878212 kB\n")
-                  max-heap-size 2097152]
-      (is (nil? (validate-memory-requirements!))
-          "nil when ram is > 1.1 times JVM max heap")))
-  (testing "when ram is < 1.1 times JVM max heap"
-    (with-redefs [meminfo-content #(str "MemTotal:        1878212 kB\n")
-                  max-heap-size 2097152]
-      (assert-failure-msg #"RAM (.*) JVM heap"
-                          "mentions RAM and JVM Heap size")
-      (assert-failure-msg #"JAVA_ARGS"
-                          "suggests the user configure JAVA_ARGS")
-      (assert-failure-msg #"computed as 1.1 *"
-                          "informs the user how required memory is calculated")
-      (assert-failure-msg #"/etc/sysconfig/puppetserver"
-                          "points the user to the EL config location")
-      (assert-failure-msg #"/etc/default/puppetserver"
-                          "points the user to the debian config location"))))
-=======
 (deftest file-bucket-file
   (testing (str "that the content-type in the ring request is replaced with "
                 "application/octet-stream for a file_bucket_file put request")
@@ -79,5 +47,4 @@
                             :content-type   "text/plain"
                             :uri            "/foo/file_bucket_file/bar"})]
       (is (= "application/octet-stream"
-             (get-in resp [:request :content-type]))))))
->>>>>>> 93ab3477
+             (get-in resp [:request :content-type]))))))