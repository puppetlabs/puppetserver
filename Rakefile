--- conflicted
+++ resolved
@@ -21,13 +21,10 @@
 TEST_GEMS_DIR = File.join(PROJECT_ROOT, 'vendor', 'test_gems')
 TEST_BUNDLE_DIR = File.join(PROJECT_ROOT, 'vendor', 'test_bundle')
 
-<<<<<<< HEAD
 RAKE_ROOT = File.expand_path(File.dirname(__FILE__))
 
 GEM_SOURCE = ENV['GEM_SOURCE'] || "https://artifactory.delivery.puppetlabs.net/artifactory/api/gems/rubygems/"
 
-=======
->>>>>>> 4757cad9
 def assemble_default_beaker_config
   if ENV["BEAKER_CONFIG"]
     return ENV["BEAKER_CONFIG"]
@@ -178,11 +175,7 @@
       BUNDLE_GEMFILE='#{PUPPET_SRC}/Gemfile' \
       GEM_HOME='#{TEST_GEMS_DIR}' GEM_PATH='#{TEST_GEMS_DIR}' \
       lein run -m org.jruby.Main \
-<<<<<<< HEAD
-        -S bundle install --without extra development --path='#{TEST_BUNDLE_DIR}' --retry=3
-=======
-        -S bundle install --without extra development packaging --path='#{TEST_BUNDLE_DIR}'
->>>>>>> 4757cad9
+        -S bundle install --without extra development packaging --path='#{TEST_BUNDLE_DIR}' --retry=3
       CMD
       sh bundle_install
     end
