require 'open3'
require 'open-uri'
require 'json'
require 'pp'

PROJECT_ROOT = File.dirname(__FILE__)
ACCEPTANCE_ROOT = ENV['ACCEPTANCE_ROOT'] ||
  File.join(PROJECT_ROOT, 'acceptance')
BEAKER_OPTIONS_FILE = File.join(ACCEPTANCE_ROOT, 'config', 'beaker', 'options.rb')
PUPPET_SRC = File.join(PROJECT_ROOT, 'ruby', 'puppet')
PUPPET_LIB = File.join(PROJECT_ROOT, 'ruby', 'puppet', 'lib')
PUPPET_SPEC = File.join(PROJECT_ROOT, 'ruby', 'puppet', 'spec')
FACTER_LIB = File.join(PROJECT_ROOT, 'ruby', 'facter', 'lib')
PUPPET_SERVER_RUBY_SRC = File.join(PROJECT_ROOT, 'src', 'ruby', 'puppetserver-lib')
PUPPET_SUBMODULE_PATH = File.join('ruby','puppet')
# Branch of puppetserver for which to update submodule pins
PUPPETSERVER_BRANCH = ENV['PUPPETSERVER_BRANCH'] || '5.1.x'
# Branch of puppet-agent to track for passing puppet SHA
PUPPET_AGENT_BRANCH = ENV['PUPPET_AGENT_BRANCH'] || '5.3.x'

TEST_GEMS_DIR = File.join(PROJECT_ROOT, 'vendor', 'test_gems')
TEST_BUNDLE_DIR = File.join(PROJECT_ROOT, 'vendor', 'test_bundle')
# Used for `rake spec` to also run specs against jruby9k
profile = "with-profile +jruby9k" if ENV["JRUBY_VERSION"] == "9k"

RAKE_ROOT = File.expand_path(File.dirname(__FILE__))

GEM_SOURCE = ENV['GEM_SOURCE'] || "https://artifactory.delivery.puppetlabs.net/artifactory/api/gems/rubygems/"

RAKE_ROOT = File.expand_path(File.dirname(__FILE__))

GEM_SOURCE = ENV['GEM_SOURCE'] || "https://artifactory.delivery.puppetlabs.net/artifactory/api/gems/rubygems/"

def assemble_default_beaker_config
  if ENV["BEAKER_CONFIG"]
    return ENV["BEAKER_CONFIG"]
  end

  platform = ENV['PLATFORM']
  layout = ENV['LAYOUT']

  if platform and layout
    beaker_config = "#{ACCEPTANCE_ROOT}/config/beaker/jenkins/"
    beaker_config += "#{platform}-#{layout}.cfg"
  else
    abort "Must specify an appropriate value for BEAKER_CONFIG. See acceptance/README.md"
  end

  return beaker_config
end

def setup_smoke_hosts_config
  sh "bundle exec beaker-hostgenerator centos7-64m-64a > acceptance/scripts/hosts.cfg"
end

def basic_smoke_test(package_version)
  beaker = "PACKAGE_BUILD_VERSION=#{package_version}"
  beaker += " bundle exec beaker --debug --root-keys --repo-proxy"
  beaker += " --preserve-hosts always"
  beaker += " --type aio"
  beaker += " --helper acceptance/lib/helper.rb"
  beaker += " --options-file #{BEAKER_OPTIONS_FILE}"
  beaker += " --load-path acceptance/lib"
  beaker += " --config acceptance/scripts/hosts.cfg"
  beaker += " --keyfile ~/.ssh/id_rsa-acceptance"
  beaker += " --pre-suite acceptance/suites/pre_suite/foss"
  beaker += " --post-suite acceptance/suites/post_suite"
  beaker += " --tests acceptance/suites/tests/00_smoke"

  sh beaker
end

# TODO: this could be DRY'd up with the method above, but it seemed like it
# might make it a little harder to read and didn't seem worth the effort yet
def re_run_basic_smoke_test
  beaker = "bundle exec beaker --debug --root-keys --repo-proxy"
  beaker += " --preserve-hosts always"
  beaker += " --type aio"
  beaker += " --helper acceptance/lib/helper.rb"
  beaker += " --options-file #{BEAKER_OPTIONS_FILE}"
  beaker += " --load-path acceptance/lib"
  beaker += " --config acceptance/scripts/hosts.cfg"
  beaker += " --keyfile ~/.ssh/id_rsa-acceptance"
  beaker += " --tests acceptance/suites/tests/00_smoke"

  sh beaker
end

def jenkins_passing_json_parsed
  passing_url = "http://builds.delivery.puppetlabs.net/passing-agent-SHAs/api/v1/json/report-#{PUPPET_AGENT_BRANCH}"
  uri = URI.parse(passing_url)
  begin
    # DO NOT use uri-open if accepting user input for the uri
    #   we've done some simple correction here,
    #   but not enough to cleanse malicious user input
    jenkins_result = uri.open(redirect: false)
  rescue OpenURI::HTTPError => e
    abort "ERROR: Could not get last passing run data for #{PUPPET_AGENT_BRANCH} of puppet-agent: '#{e.message}'"
  end

  begin
    jenkins_result_parsed = JSON.parse(jenkins_result.read)
  rescue JSON::ParserError => e
    abort "ERROR: Could not get valid json for last passing run of #{PUPPET_AGENT_BRANCH}: '#{e.message}'"
  end
end

def lookup_passing_puppetagent_sha(my_jenkins_passing_json)
  begin
    my_jenkins_passing_json['suite-commit']
  rescue => e
    abort "ERROR: Could not get last passing suite-commit value for #{PUPPET_AGENT_BRANCH}\n\n  #{e}"
  end
end
def lookup_passing_puppet_sha(my_jenkins_passing_json)
  begin
    my_jenkins_passing_json['puppet']
  rescue => e
    abort "ERROR: Could not get puppet's last passing SHA for #{PUPPET_AGENT_BRANCH}\n\n  #{e}"
  end
end

def replace_puppet_pins(passing_puppetagent_sha)
  # read beaker options hash from its file
  puts("replacing puppet-agent SHA in #{BEAKER_OPTIONS_FILE} " \
       "with #{passing_puppetagent_sha}")
  beaker_options_from_file = eval(File.read(BEAKER_OPTIONS_FILE))
  # add puppet-agent version value
  beaker_options_from_file[:puppet_build_version] = passing_puppetagent_sha
  File.write(BEAKER_OPTIONS_FILE, beaker_options_from_file.pretty_inspect)
end

namespace :puppet_submodule do
  desc 'update puppet submodule commit'
  task :update_puppet_version do
    #  ensure we fetch here, or the describe done later could be wrong
    my_jenkins_passing_json = jenkins_passing_json_parsed
    git_checkout_command = "cd #{PUPPET_SUBMODULE_PATH} && git fetch origin && " \
      "git checkout #{lookup_passing_puppet_sha(my_jenkins_passing_json)}"
    puts("checking out known passing puppet version in submodule: `#{git_checkout_command}`")
    system(git_checkout_command)
    # replace puppet-agent sha pin in beaker options file
    replace_puppet_pins(lookup_passing_puppetagent_sha(my_jenkins_passing_json))
  end
  desc 'commit and push; CAUTION: WILL commit and push, upstream, local changes to the puppet submodule and acceptance options'
  task :commit_push do
    git_commit_command = "git checkout #{PUPPETSERVER_BRANCH} && git add #{PUPPET_SUBMODULE_PATH} " \
      "&& git add #{BEAKER_OPTIONS_FILE} && git commit -m '(maint) update puppet submodule version and agent pin'"
    git_push_command = "git checkout #{PUPPETSERVER_BRANCH} && git push origin HEAD:#{PUPPETSERVER_BRANCH}"
    puts "committing submodule and agent pin via: `#{git_commit_command}`"
    system(git_commit_command)
    puts "pushing submodule and agent pin via: `#{git_push_command}`"
    system(git_push_command)
  end
  desc 'update puppet versions and commit and push; CAUTION: WILL commit and push, upstream, local changes to the puppet submodule and acceptance options'
  task :update_puppet_version_w_push => [:update_puppet_version, :commit_push]
end

namespace :spec do
  task :init do
    if ! Dir.exists? TEST_GEMS_DIR
      ## Install bundler
      ## Line 1 launches the JRuby that we depend on via leiningen
      ## Line 2 programmatically runs 'gem install bundler' via the gem command that comes with JRuby
      gem_install_bundler = <<-CMD
      GEM_HOME='#{TEST_GEMS_DIR}' GEM_PATH='#{TEST_GEMS_DIR}' \
<<<<<<< HEAD
      lein run -m org.jruby.Main \
=======
      lein #{profile} run -m org.jruby.Main \
>>>>>>> 94e7e6da
      -e 'load "META-INF/jruby.home/bin/gem"' install -i '#{TEST_GEMS_DIR}' --no-rdoc --no-ri bundler --source '#{GEM_SOURCE}'
      CMD
      sh gem_install_bundler

      path = ENV['PATH']
      ## Install gems via bundler
      ## Line 1 makes sure that our local bundler script is on the path first
      ## Line 2 tells bundler to use puppet's Gemfile
      ## Line 3 tells JRuby where to look for gems
      ## Line 4 launches the JRuby that we depend on via leiningen
      ## Line 5 runs our bundle install script
      bundle_install = <<-CMD
      PATH='#{TEST_GEMS_DIR}/bin:#{path}' \
      BUNDLE_GEMFILE='#{PUPPET_SRC}/Gemfile' \
      GEM_HOME='#{TEST_GEMS_DIR}' GEM_PATH='#{TEST_GEMS_DIR}' \
<<<<<<< HEAD
      lein run -m org.jruby.Main \
        -S bundle install --without extra development --path='#{TEST_BUNDLE_DIR}' --retry=3
=======
      lein #{profile} run -m org.jruby.Main \
        -S bundle install --without extra development packaging --path='#{TEST_BUNDLE_DIR}' --retry=3
>>>>>>> 94e7e6da
      CMD
      sh bundle_install
    end
  end
end

desc "Run rspec tests"
task :spec => ["spec:init"] do
  ## Run RSpec via our JRuby dependency
  ## Line 1 tells bundler to use puppet's Gemfile
  ## Line 2 tells JRuby where to look for gems
  ## Line 3 launches the JRuby that we depend on via leiningen
  ## Line 4 adds all our Ruby source to the JRuby LOAD_PATH
  ## Line 5 runs our rspec wrapper script
  ## <sarcasm-font>dang ole real easy man</sarcasm-font>
  run_rspec_with_jruby = <<-CMD
    BUNDLE_GEMFILE='#{PUPPET_SRC}/Gemfile' \
    GEM_HOME='#{TEST_GEMS_DIR}' GEM_PATH='#{TEST_GEMS_DIR}' \
    lein #{profile} run -m org.jruby.Main \
      -I'#{PUPPET_LIB}' -I'#{PUPPET_SPEC}' -I'#{FACTER_LIB}' -I'#{PUPPET_SERVER_RUBY_SRC}' \
      ./spec/run_specs.rb
  CMD
  sh run_rspec_with_jruby
end

namespace :test do

  namespace :acceptance do
    desc "Run beaker based acceptance tests"
    task :beaker do |t, args|

      # variables that take a limited set of acceptable strings
      type = ENV["BEAKER_TYPE"] || "pe"

      # variables that take pathnames
      beakeropts = ENV["BEAKER_OPTS"] || ""
      presuite = ENV["BEAKER_PRESUITE"] || "#{ACCEPTANCE_ROOT}/suites/pre_suite/#{type}"
      postsuite = ENV["BEAKER_POSTSUITE"] || ""
      helper = ENV["BEAKER_HELPER"] || "#{ACCEPTANCE_ROOT}/lib/helper.rb"
      testsuite = ENV["BEAKER_TESTSUITE"] || "#{ACCEPTANCE_ROOT}/suites/tests"
      loadpath = ENV["BEAKER_LOADPATH"] || ""
      options = ENV["BEAKER_OPTIONSFILE"] || "#{ACCEPTANCE_ROOT}/config/beaker/options.rb"

      # variables requiring some assembly
      config = assemble_default_beaker_config

      beaker = "beaker "

      beaker += " -c #{config}"
      beaker += " --helper #{helper}"
      beaker += " --type #{type}"

      beaker += " --options-file #{options}" if options != ''
      beaker += " --load-path #{loadpath}" if loadpath != ''
      beaker += " --pre-suite #{presuite}" if presuite != ''
      beaker += " --post-suite #{postsuite}" if postsuite != ''
      beaker += " --tests " + testsuite if testsuite != ''

      beaker += " " + beakeropts

      sh beaker
    end

    desc "Do an ezbake build, and then a beaker smoke test off of that build, preserving the vmpooler host"
    task :bakeNbeak do
      package_version = nil

      Open3.popen3("lein with-profile ezbake ezbake build 2>&1") do |stdin, stdout, stderr, thread|
        # sleep 5
        # puts "STDOUT IS: #{stdout}"
        success = true
        stdout.each do |line|
          if match = line.match(%r|^Your packages will be available at http://builds.delivery.puppetlabs.net/puppetserver/(.*)$|)
            package_version = match[1]
          elsif line =~ /^Packaging FAILURE\s*$/
            success = false
          end
          puts line
        end
        exit_code = thread.value
        if success == true
          puts "PACKAGE VERSION IS #{package_version}"
        else
          puts "\n\nPACKAGING FAILED!  exit code is '#{exit_code}'.  STDERR IS:"
          puts stderr.read
          exit 1
        end
      end

      begin
        setup_smoke_hosts_config()
        basic_smoke_test(package_version)
      rescue => e
        puts "\n\nJOB FAILED; PACKAGE VERSION WAS: #{package_version}\n\n"
        raise e
      end
    end

    desc "Do a basic smoke test, using the package version specified by PACKAGE_BUILD_VERSION, preserving the vmpooler host"
    task :smoke do
      package_version = ENV["PACKAGE_BUILD_VERSION"]
      unless package_version
        STDERR.puts("'smoke' task requires PACKAGE_BUILD_VERSION environment variable")
        exit 1
      end
      setup_smoke_hosts_config()
      basic_smoke_test(package_version)
    end

    desc "Re-run the basic smoke test on the host preserved from a previous run of the 'smoke' task"
    task :resmoke do
      re_run_basic_smoke_test()
    end

<<<<<<< HEAD
  end
end

build_defs_file = File.join(RAKE_ROOT, 'ext', 'build_defaults.yaml')
if File.exist?(build_defs_file)
  begin
    require 'yaml'
    @build_defaults ||= YAML.load_file(build_defs_file)
  rescue Exception => e
    STDERR.puts "Unable to load yaml from #{build_defs_file}:"
    raise e
  end
  @packaging_url  = @build_defaults['packaging_url']
  @packaging_repo = @build_defaults['packaging_repo']
  raise "Could not find packaging url in #{build_defs_file}" if @packaging_url.nil?
  raise "Could not find packaging repo in #{build_defs_file}" if @packaging_repo.nil?

  namespace :package do
    desc "Bootstrap packaging automation, e.g. clone into packaging repo"
    task :bootstrap do
      if File.exist?(File.join(RAKE_ROOT, "ext", @packaging_repo))
        puts "It looks like you already have ext/#{@packaging_repo}. If you don't like it, blow it away with package:implode."
      else
        cd File.join(RAKE_ROOT, 'ext') do
          %x{git clone #{@packaging_url}}
        end
      end
    end
    desc "Remove all cloned packaging automation"
    task :implode do
      rm_rf File.join(RAKE_ROOT, "ext", @packaging_repo)
    end
=======
>>>>>>> 94e7e6da
  end
end

begin
  load File.join(RAKE_ROOT, 'ext', 'packaging', 'packaging.rake')
rescue LoadError
end<|MERGE_RESOLUTION|>--- conflicted
+++ resolved
@@ -20,12 +20,6 @@
 
 TEST_GEMS_DIR = File.join(PROJECT_ROOT, 'vendor', 'test_gems')
 TEST_BUNDLE_DIR = File.join(PROJECT_ROOT, 'vendor', 'test_bundle')
-# Used for `rake spec` to also run specs against jruby9k
-profile = "with-profile +jruby9k" if ENV["JRUBY_VERSION"] == "9k"
-
-RAKE_ROOT = File.expand_path(File.dirname(__FILE__))
-
-GEM_SOURCE = ENV['GEM_SOURCE'] || "https://artifactory.delivery.puppetlabs.net/artifactory/api/gems/rubygems/"
 
 RAKE_ROOT = File.expand_path(File.dirname(__FILE__))
 
@@ -164,11 +158,7 @@
       ## Line 2 programmatically runs 'gem install bundler' via the gem command that comes with JRuby
       gem_install_bundler = <<-CMD
       GEM_HOME='#{TEST_GEMS_DIR}' GEM_PATH='#{TEST_GEMS_DIR}' \
-<<<<<<< HEAD
       lein run -m org.jruby.Main \
-=======
-      lein #{profile} run -m org.jruby.Main \
->>>>>>> 94e7e6da
       -e 'load "META-INF/jruby.home/bin/gem"' install -i '#{TEST_GEMS_DIR}' --no-rdoc --no-ri bundler --source '#{GEM_SOURCE}'
       CMD
       sh gem_install_bundler
@@ -184,13 +174,8 @@
       PATH='#{TEST_GEMS_DIR}/bin:#{path}' \
       BUNDLE_GEMFILE='#{PUPPET_SRC}/Gemfile' \
       GEM_HOME='#{TEST_GEMS_DIR}' GEM_PATH='#{TEST_GEMS_DIR}' \
-<<<<<<< HEAD
-      lein run -m org.jruby.Main \
-        -S bundle install --without extra development --path='#{TEST_BUNDLE_DIR}' --retry=3
-=======
       lein #{profile} run -m org.jruby.Main \
         -S bundle install --without extra development packaging --path='#{TEST_BUNDLE_DIR}' --retry=3
->>>>>>> 94e7e6da
       CMD
       sh bundle_install
     end
@@ -209,7 +194,7 @@
   run_rspec_with_jruby = <<-CMD
     BUNDLE_GEMFILE='#{PUPPET_SRC}/Gemfile' \
     GEM_HOME='#{TEST_GEMS_DIR}' GEM_PATH='#{TEST_GEMS_DIR}' \
-    lein #{profile} run -m org.jruby.Main \
+    lein run -m org.jruby.Main \
       -I'#{PUPPET_LIB}' -I'#{PUPPET_SPEC}' -I'#{FACTER_LIB}' -I'#{PUPPET_SERVER_RUBY_SRC}' \
       ./spec/run_specs.rb
   CMD
@@ -305,7 +290,6 @@
       re_run_basic_smoke_test()
     end
 
-<<<<<<< HEAD
   end
 end
 
@@ -338,8 +322,6 @@
     task :implode do
       rm_rf File.join(RAKE_ROOT, "ext", @packaging_repo)
     end
-=======
->>>>>>> 94e7e6da
   end
 end
 
