require 'open3'
require 'open-uri'
require 'json'
require 'pp'

PROJECT_ROOT = File.dirname(__FILE__)
ACCEPTANCE_ROOT = ENV['ACCEPTANCE_ROOT'] ||
  File.join(PROJECT_ROOT, 'acceptance')
BEAKER_OPTIONS_FILE = File.join(ACCEPTANCE_ROOT, 'config', 'beaker', 'options.rb')
PUPPET_SRC = File.join(PROJECT_ROOT, 'ruby', 'puppet')
PUPPET_LIB = File.join(PROJECT_ROOT, 'ruby', 'puppet', 'lib')
FACTER_LIB = File.join(PROJECT_ROOT, 'ruby', 'facter', 'lib')
PUPPET_SERVER_RUBY_SRC = File.join(PROJECT_ROOT, 'src', 'ruby', 'puppetserver-lib')
PUPPET_SERVER_RUBY_SPEC = File.join(PROJECT_ROOT, 'spec')
PUPPET_SUBMODULE_PATH = File.join('ruby','puppet')
# Branch of puppetserver for which to update submodule pins
PUPPETSERVER_BRANCH = ENV['PUPPETSERVER_BRANCH'] || '5.1.x'
# Branch of puppet-agent to track for passing puppet SHA
PUPPET_AGENT_BRANCH = ENV['PUPPET_AGENT_BRANCH'] || '5.3.x'

TEST_GEMS_DIR = File.join(PROJECT_ROOT, 'vendor', 'test_gems')
TEST_BUNDLE_DIR = File.join(PROJECT_ROOT, 'vendor', 'test_bundle')

GEM_SOURCE = ENV['GEM_SOURCE'] || "https://artifactory.delivery.puppetlabs.net/artifactory/api/gems/rubygems/"

def assemble_default_beaker_config
  if ENV["BEAKER_CONFIG"]
    return ENV["BEAKER_CONFIG"]
  end

  platform = ENV['PLATFORM']
  layout = ENV['LAYOUT']

  if platform and layout
    beaker_config = "#{ACCEPTANCE_ROOT}/config/beaker/jenkins/"
    beaker_config += "#{platform}-#{layout}.cfg"
  else
    abort "Must specify an appropriate value for BEAKER_CONFIG. See acceptance/README.md"
  end

  return beaker_config
end

def setup_smoke_hosts_config
  sh "bundle exec beaker-hostgenerator centos7-64m-64a > acceptance/scripts/hosts.cfg"
end

def basic_smoke_test(package_version)
  beaker = "PACKAGE_BUILD_VERSION=#{package_version}"
  beaker += " bundle exec beaker --debug --root-keys --repo-proxy"
  beaker += " --preserve-hosts always"
  beaker += " --type aio"
  beaker += " --helper acceptance/lib/helper.rb"
  beaker += " --options-file #{BEAKER_OPTIONS_FILE}"
  beaker += " --load-path acceptance/lib"
  beaker += " --config acceptance/scripts/hosts.cfg"
  beaker += " --keyfile ~/.ssh/id_rsa-acceptance"
  beaker += " --pre-suite acceptance/suites/pre_suite/foss"
  beaker += " --post-suite acceptance/suites/post_suite"
  beaker += " --tests acceptance/suites/tests/00_smoke"

  sh beaker
end

# TODO: this could be DRY'd up with the method above, but it seemed like it
# might make it a little harder to read and didn't seem worth the effort yet
def re_run_basic_smoke_test
  beaker = "bundle exec beaker --debug --root-keys --repo-proxy"
  beaker += " --preserve-hosts always"
  beaker += " --type aio"
  beaker += " --helper acceptance/lib/helper.rb"
  beaker += " --options-file #{BEAKER_OPTIONS_FILE}"
  beaker += " --load-path acceptance/lib"
  beaker += " --config acceptance/scripts/hosts.cfg"
  beaker += " --keyfile ~/.ssh/id_rsa-acceptance"
  beaker += " --tests acceptance/suites/tests/00_smoke"

  sh beaker
end

def jenkins_passing_json_parsed
  passing_url = "http://builds.delivery.puppetlabs.net/passing-agent-SHAs/api/v1/json/report-#{PUPPET_AGENT_BRANCH}"
  uri = URI.parse(passing_url)
  begin
    # DO NOT use uri-open if accepting user input for the uri
    #   we've done some simple correction here,
    #   but not enough to cleanse malicious user input
    jenkins_result = uri.open(redirect: false)
  rescue OpenURI::HTTPError => e
    abort "ERROR: Could not get last passing run data for #{PUPPET_AGENT_BRANCH} of puppet-agent: '#{e.message}'"
  end

  begin
    jenkins_result_parsed = JSON.parse(jenkins_result.read)
  rescue JSON::ParserError => e
    abort "ERROR: Could not get valid json for last passing run of #{PUPPET_AGENT_BRANCH}: '#{e.message}'"
  end
end

def lookup_passing_puppetagent_sha(my_jenkins_passing_json)
  begin
    my_jenkins_passing_json['suite-commit']
  rescue => e
    abort "ERROR: Could not get last passing suite-commit value for #{PUPPET_AGENT_BRANCH}\n\n  #{e}"
  end
end
def lookup_passing_puppet_sha(my_jenkins_passing_json)
  begin
    my_jenkins_passing_json['puppet']
  rescue => e
    abort "ERROR: Could not get puppet's last passing SHA for #{PUPPET_AGENT_BRANCH}\n\n  #{e}"
  end
end

def replace_puppet_pins(passing_puppetagent_sha)
  # read beaker options hash from its file
  puts("replacing puppet-agent SHA in #{BEAKER_OPTIONS_FILE} " \
       "with #{passing_puppetagent_sha}")
  beaker_options_from_file = eval(File.read(BEAKER_OPTIONS_FILE))
  # add puppet-agent version value
  beaker_options_from_file[:puppet_build_version] = passing_puppetagent_sha
  File.write(BEAKER_OPTIONS_FILE, beaker_options_from_file.pretty_inspect)
end

namespace :puppet_submodule do
  desc 'update puppet submodule commit'
  task :update_puppet_version do
    #  ensure we fetch here, or the describe done later could be wrong
    my_jenkins_passing_json = jenkins_passing_json_parsed
    git_checkout_command = "cd #{PUPPET_SUBMODULE_PATH} && git fetch origin && " \
      "git checkout #{lookup_passing_puppet_sha(my_jenkins_passing_json)}"
    puts("checking out known passing puppet version in submodule: `#{git_checkout_command}`")
    system(git_checkout_command)
    # replace puppet-agent sha pin in beaker options file
    replace_puppet_pins(lookup_passing_puppetagent_sha(my_jenkins_passing_json))
  end
  desc 'commit and push; CAUTION: WILL commit and push, upstream, local changes to the puppet submodule and acceptance options'
  task :commit_push do
    git_commit_command = "git checkout #{PUPPETSERVER_BRANCH} && git add #{PUPPET_SUBMODULE_PATH} " \
      "&& git add #{BEAKER_OPTIONS_FILE} && git commit -m '(maint) update puppet submodule version and agent pin'"
    git_push_command = "git checkout #{PUPPETSERVER_BRANCH} && git push origin HEAD:#{PUPPETSERVER_BRANCH}"
    puts "committing submodule and agent pin via: `#{git_commit_command}`"
    system(git_commit_command)
    puts "pushing submodule and agent pin via: `#{git_push_command}`"
    system(git_push_command)
  end
  desc 'update puppet versions and commit and push; CAUTION: WILL commit and push, upstream, local changes to the puppet submodule and acceptance options'
  task :update_puppet_version_w_push => [:update_puppet_version, :commit_push]
end

namespace :spec do
  task :init do
    if ! Dir.exists? TEST_GEMS_DIR
      ## Install bundler
      ## Line 1 launches the JRuby that we depend on via leiningen
      ## Line 2 programmatically runs 'gem install bundler' via the gem command that comes with JRuby
      gem_install_bundler = <<-CMD
      GEM_HOME='#{TEST_GEMS_DIR}' GEM_PATH='#{TEST_GEMS_DIR}' \
      lein run -m org.jruby.Main \
      -e 'load "META-INF/jruby.home/bin/gem"' install -i '#{TEST_GEMS_DIR}' bundler -v '< 2' --no-document --source '#{GEM_SOURCE}'
      CMD
      sh gem_install_bundler

      path = ENV['PATH']
      ## Install gems via bundler
      ## Line 1 makes sure that our local bundler script is on the path first
      ## Line 2 tells bundler to use puppet's Gemfile
      ## Line 3 tells JRuby where to look for gems
      ## Line 4 launches the JRuby that we depend on via leiningen
      ## Line 5 runs our bundle install script
      bundle_install = <<-CMD
      PATH='#{TEST_GEMS_DIR}/bin:#{path}' \
      BUNDLE_GEMFILE='#{PUPPET_SRC}/Gemfile' \
      GEM_HOME='#{TEST_GEMS_DIR}' GEM_PATH='#{TEST_GEMS_DIR}' \
      lein run -m org.jruby.Main \
        -S bundle install --without extra development packaging --path='#{TEST_BUNDLE_DIR}' --retry=3
      CMD
      sh bundle_install
    end
  end
end

desc "Run rspec tests"
task :spec => ["spec:init"] do
  ## Run RSpec via our JRuby dependency
  ## Line 1 tells bundler to use puppet's Gemfile
  ## Line 2 tells JRuby where to look for gems
  ## Line 3 launches the JRuby that we depend on via leiningen
  ## Line 4 adds all our Ruby source to the JRuby LOAD_PATH
  ## Line 5 runs our rspec wrapper script
  ## <sarcasm-font>dang ole real easy man</sarcasm-font>
  run_rspec_with_jruby = <<-CMD
    BUNDLE_GEMFILE='#{PUPPET_SRC}/Gemfile' \
    GEM_HOME='#{TEST_GEMS_DIR}' GEM_PATH='#{TEST_GEMS_DIR}' \
<<<<<<< HEAD
    lein run -m org.jruby.Main \
      -I'#{PUPPET_LIB}' -I'#{PUPPET_SPEC}' -I'#{FACTER_LIB}' -I'#{PUPPET_SERVER_RUBY_SRC}' \
=======
    lein #{profile} run -m org.jruby.Main \
      -I'#{PUPPET_SERVER_RUBY_SPEC}' -I'#{PUPPET_LIB}' -I'#{FACTER_LIB}' -I'#{PUPPET_SERVER_RUBY_SRC}' \
>>>>>>> b3d97aff
      ./spec/run_specs.rb
  CMD
  sh run_rspec_with_jruby
end

namespace :test do

  namespace :acceptance do
    desc "Run beaker based acceptance tests"
    task :beaker do |t, args|

      # variables that take a limited set of acceptable strings
      type = ENV["BEAKER_TYPE"] || "pe"

      # variables that take pathnames
      beakeropts = ENV["BEAKER_OPTS"] || ""
      presuite = ENV["BEAKER_PRESUITE"] || "#{ACCEPTANCE_ROOT}/suites/pre_suite/#{type}"
      postsuite = ENV["BEAKER_POSTSUITE"] || ""
      helper = ENV["BEAKER_HELPER"] || "#{ACCEPTANCE_ROOT}/lib/helper.rb"
      testsuite = ENV["BEAKER_TESTSUITE"] || "#{ACCEPTANCE_ROOT}/suites/tests"
      loadpath = ENV["BEAKER_LOADPATH"] || ""
      options = ENV["BEAKER_OPTIONSFILE"] || "#{ACCEPTANCE_ROOT}/config/beaker/options.rb"

      # variables requiring some assembly
      config = assemble_default_beaker_config

      beaker = "beaker "

      beaker += " -c #{config}"
      beaker += " --helper #{helper}"
      beaker += " --type #{type}"

      beaker += " --options-file #{options}" if options != ''
      beaker += " --load-path #{loadpath}" if loadpath != ''
      beaker += " --pre-suite #{presuite}" if presuite != ''
      beaker += " --post-suite #{postsuite}" if postsuite != ''
      beaker += " --tests " + testsuite if testsuite != ''

      beaker += " " + beakeropts

      sh beaker
    end

    desc "Do an ezbake build, and then a beaker smoke test off of that build, preserving the vmpooler host"
    task :bakeNbeak do
      package_version = nil

      Open3.popen3("lein with-profile ezbake ezbake build 2>&1") do |stdin, stdout, stderr, thread|
        # sleep 5
        # puts "STDOUT IS: #{stdout}"
        success = true
        stdout.each do |line|
          if match = line.match(%r|^Your packages will be available at http://builds.delivery.puppetlabs.net/puppetserver/(.*)$|)
            package_version = match[1]
          elsif line =~ /^Packaging FAILURE\s*$/
            success = false
          end
          puts line
        end
        exit_code = thread.value
        if success == true
          puts "PACKAGE VERSION IS #{package_version}"
        else
          puts "\n\nPACKAGING FAILED!  exit code is '#{exit_code}'.  STDERR IS:"
          puts stderr.read
          exit 1
        end
      end

      begin
        setup_smoke_hosts_config()
        basic_smoke_test(package_version)
      rescue => e
        puts "\n\nJOB FAILED; PACKAGE VERSION WAS: #{package_version}\n\n"
        raise e
      end
    end

    desc "Do a basic smoke test, using the package version specified by PACKAGE_BUILD_VERSION, preserving the vmpooler host"
    task :smoke do
      package_version = ENV["PACKAGE_BUILD_VERSION"]
      unless package_version
        STDERR.puts("'smoke' task requires PACKAGE_BUILD_VERSION environment variable")
        exit 1
      end
      setup_smoke_hosts_config()
      basic_smoke_test(package_version)
    end

    desc "Re-run the basic smoke test on the host preserved from a previous run of the 'smoke' task"
    task :resmoke do
      re_run_basic_smoke_test()
    end

  end
end

namespace :package do
  task :bootstrap do
    puts 'Bootstrap is no longer needed, using packaging-as-a-gem'
  end
  task :implode do
    puts 'Implode is no longer needed, using packaging-as-a-gem'
  end
end

begin
  require 'packaging'
  Pkg::Util::RakeUtils.load_packaging_tasks
rescue LoadError => e
  puts "Error loading packaging rake tasks: #{e}"
end<|MERGE_RESOLUTION|>--- conflicted
+++ resolved
@@ -192,13 +192,8 @@
   run_rspec_with_jruby = <<-CMD
     BUNDLE_GEMFILE='#{PUPPET_SRC}/Gemfile' \
     GEM_HOME='#{TEST_GEMS_DIR}' GEM_PATH='#{TEST_GEMS_DIR}' \
-<<<<<<< HEAD
     lein run -m org.jruby.Main \
-      -I'#{PUPPET_LIB}' -I'#{PUPPET_SPEC}' -I'#{FACTER_LIB}' -I'#{PUPPET_SERVER_RUBY_SRC}' \
-=======
-    lein #{profile} run -m org.jruby.Main \
       -I'#{PUPPET_SERVER_RUBY_SPEC}' -I'#{PUPPET_LIB}' -I'#{FACTER_LIB}' -I'#{PUPPET_SERVER_RUBY_SRC}' \
->>>>>>> b3d97aff
       ./spec/run_specs.rb
   CMD
   sh run_rspec_with_jruby
