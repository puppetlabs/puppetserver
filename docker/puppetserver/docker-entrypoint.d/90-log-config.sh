#! /bin/sh

### Print configuration for troubleshooting
echo "System configuration values:"
# shellcheck disable=SC2039 # Docker injects $HOSTNAME
echo "* HOSTNAME: '${HOSTNAME}'"
echo "* hostname -f: '$(hostname -f)'"
<<<<<<< HEAD
if test -n "${PUPPETSERVER_HOSTNAME}"; then
  echo "* PUPPETSERVER_HOSTNAME: '${PUPPETSERVER_HOSTNAME}'"
  certname=${PUPPETSERVER_HOSTNAME}.pem
else
  echo "* PUPPETSERVER_HOSTNAME: unset"
  certname=$(ls "${SSLDIR}/certs" | grep --invert-match ca.pem)
fi
echo "* PUPPET_MASTERPORT: '${PUPPET_MASTERPORT}'"
echo "* Certname: '${certname}'"
=======
echo "* PUPPETSERVER_HOSTNAME:PUPPET_MASTERPORT: '${PUPPETSERVER_HOSTNAME}:${PUPPET_MASTERPORT}'"
certname=$(cd "${SSLDIR}/certs" && ls *.pem | grep --invert-match ca.pem)
echo "* Generated certname: '${certname}'"
>>>>>>> e02dda4e
echo "* DNS_ALT_NAMES: '${DNS_ALT_NAMES}'"
echo "* SSLDIR: '${SSLDIR}'"

altnames="-certopt no_subject,no_header,no_version,no_serial,no_signame,no_validity,no_issuer,no_pubkey,no_sigdump,no_aux"

if [ -f "${SSLDIR}/certs/ca.pem" ]; then
  echo "CA Certificate:"
  # shellcheck disable=SC2086 # $altnames shouldn't be quoted
  openssl x509 -subject -issuer -text -noout -in "${SSLDIR}/certs/ca.pem" $altnames
fi

echo "Certificate ${certname}:"
# shellcheck disable=SC2086 # $altnames shouldn't be quoted
openssl x509 -subject -issuer -text -noout -in "${SSLDIR}/certs/${certname}" $altnames<|MERGE_RESOLUTION|>--- conflicted
+++ resolved
@@ -5,21 +5,15 @@
 # shellcheck disable=SC2039 # Docker injects $HOSTNAME
 echo "* HOSTNAME: '${HOSTNAME}'"
 echo "* hostname -f: '$(hostname -f)'"
-<<<<<<< HEAD
 if test -n "${PUPPETSERVER_HOSTNAME}"; then
   echo "* PUPPETSERVER_HOSTNAME: '${PUPPETSERVER_HOSTNAME}'"
   certname=${PUPPETSERVER_HOSTNAME}.pem
 else
   echo "* PUPPETSERVER_HOSTNAME: unset"
-  certname=$(ls "${SSLDIR}/certs" | grep --invert-match ca.pem)
+  certname=$(cd "${SSLDIR}/certs" && ls *.pem | grep --invert-match ca.pem)
 fi
 echo "* PUPPET_MASTERPORT: '${PUPPET_MASTERPORT}'"
 echo "* Certname: '${certname}'"
-=======
-echo "* PUPPETSERVER_HOSTNAME:PUPPET_MASTERPORT: '${PUPPETSERVER_HOSTNAME}:${PUPPET_MASTERPORT}'"
-certname=$(cd "${SSLDIR}/certs" && ls *.pem | grep --invert-match ca.pem)
-echo "* Generated certname: '${certname}'"
->>>>>>> e02dda4e
 echo "* DNS_ALT_NAMES: '${DNS_ALT_NAMES}'"
 echo "* SSLDIR: '${SSLDIR}'"
 
