--- conflicted
+++ resolved
@@ -28,7 +28,6 @@
     # puppet-agent version corresponds to packaged development version located at:
     # http://builds.delivery.puppetlabs.net/puppet-agent/
     puppet_build_version = get_option_value(options[:puppet_build_version],
-<<<<<<< HEAD
                          nil, "Puppet Agent Development Build Version",
                          "PUPPET_BUILD_VERSION",
                          "a3e58f345f2f4dd48ed247ee731508fee3a57ec0", :string)
@@ -38,10 +37,6 @@
     puppetdb_build_version =
       get_option_value(options[:puppetdb_build_version], nil,
                        "PuppetDB Version", "PUPPETDB_BUILD_VERSION", "4.1.0", :string)
-=======
-                         nil, "Puppet Development Build Version",
-                         "PUPPET_BUILD_VERSION", "e0e68f5a73990ab8767988cf2da503b76ce701de")
->>>>>>> 177fec79
 
     @config = {
       :base_dir => base_dir,
@@ -229,8 +224,8 @@
     OpenSSL::X509::Certificate.new(rawcert)
   end
 
-  # Gets the key from the host hash if it is present, other wise uses 
-  # the encode_key method to get the key from the host, and stores it in the 
+  # Gets the key from the host hash if it is present, other wise uses
+  # the encode_key method to get the key from the host, and stores it in the
   # host hash
   def get_key(host)
     if host.host_hash[:key].class == OpenSSL::PKey::RSA then
@@ -308,9 +303,9 @@
       begin
         response = https_request(url, 'GET', cert, key)
       rescue StandardError => e
-        expected_errors = [ Errno::ECONNREFUSED, Errno::ECONNRESET, 
+        expected_errors = [ Errno::ECONNREFUSED, Errno::ECONNRESET,
                             OpenSSL::SSL::SSLError ]
-        if !expected_errors.include?e.class 
+        if !expected_errors.include?e.class
           raise e
         else
           # Does this message violate the Wolfe Principle?
@@ -322,13 +317,13 @@
       sleeptime *= 2
     end
   end
-  
+
   # appends match-requests to TK auth.conf
-  #   Provides many defaults so that users of this method can simply 
+  #   Provides many defaults so that users of this method can simply
   #   and easily allow a host in TK auth.conf
   #
   # NOTE: This method allows the caller to define invalid TK auth rules
-  # by design.  
+  # by design.
   #
   #   TK Auth is documented here:
   #   https://github.com/puppetlabs/puppetserver/blob/master
@@ -344,10 +339,10 @@
   #           true.
   #   deny:   hostname, glob or regex lookback to deny
   #   sort_order:
-  #   path:   
+  #   path:
   #   type:   Valid values are 'path' or 'regex'
   #   method: Should accept string or array or strings.
-  #           Valid strings include 'head', 'get', 'put', 'post', 'delete' 
+  #           Valid strings include 'head', 'get', 'put', 'post', 'delete'
   #
   require 'hocon/config_factory'
   def append_match_request(args)
@@ -364,10 +359,10 @@
     method                = args[:method] || default_http_methods
     query_params          = args[:query_params] || {}
     #TODO: handle TK-293 X509 extensions.
-    authconf_file         = args[:authconf_file] || 
+    authconf_file         = args[:authconf_file] ||
 	options[:'puppetserver-confdir']+'/auth.conf'
 
-    match_request = { 'match-request' =>   
+    match_request = { 'match-request' =>
        {  'path'        => path,
           'type'        => type,
           'method'      => method,
@@ -376,7 +371,7 @@
        'name'        => name
        }
 
-    #Note: If you set 'allow', 'allow-unauthenticated', and 'deny' you will 
+    #Note: If you set 'allow', 'allow-unauthenticated', and 'deny' you will
     #have an invalid match-request.
     match_request.merge!('allow' => allow) if allow
     match_request.merge!('allow-unauthenticated' => true) if allow_unauthenticated
@@ -385,7 +380,7 @@
     authconf_text = on(master, "cat #{authconf_file}").stdout
     authconf_hash = Hocon.parse(authconf_text)
     authconf_hash['authorization']['rules'] << match_request
- 
+
     modify_tk_config(host, authconf_file, authconf_hash, true)
   end
 
