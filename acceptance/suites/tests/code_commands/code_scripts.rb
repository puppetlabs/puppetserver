--- conflicted
+++ resolved
@@ -122,13 +122,7 @@
 
 step 'SETUP: Install and configure r10k, and perform the initial commit' do
   on master, "puppet config set server #{fqdn}"
-<<<<<<< HEAD
-  on master, '/opt/puppetlabs/puppet/bin/gem install r10k'
-=======
-  # For puppet 7 with ruby 2.7 we need to pin back to a ruby 2 compatable gem
-  on master, '/opt/puppetlabs/puppet/bin/gem install faraday -v 2.8.1 --no-document'
-  on master, '/opt/puppetlabs/puppet/bin/gem install r10k  -v "~> 3.0" --no-document'
->>>>>>> 6aa99e3d
+  on master, '/opt/puppetlabs/puppet/bin/gem install r10k --no-document'
   on master, "cd #{git_local_repo} && git checkout -b production"
   r10k_yaml=<<-R10K
 # The location to use for storing cached Git repos
