<<<<<<< HEAD
dropsonde 0.0.7
scanf 1.0.0
=======
dropsonde 0.0.8
>>>>>>> 7f5f29c9
<|MERGE_RESOLUTION|>--- conflicted
+++ resolved
@@ -1,6 +1,2 @@
-<<<<<<< HEAD
-dropsonde 0.0.7
-scanf 1.0.0
-=======
 dropsonde 0.0.8
->>>>>>> 7f5f29c9
+scanf 1.0.0