<<<<<<< HEAD
dropsonde 0.0.6
scanf 1.0.0
=======
dropsonde 0.0.7
>>>>>>> 70250ea6
<|MERGE_RESOLUTION|>--- conflicted
+++ resolved
@@ -1,6 +1,2 @@
-<<<<<<< HEAD
-dropsonde 0.0.6
-scanf 1.0.0
-=======
 dropsonde 0.0.7
->>>>>>> 70250ea6
+scanf 1.0.0