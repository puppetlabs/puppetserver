(def ps-version "5.3.7-SNAPSHOT")
(def jruby-1_7-version "1.7.27-1")
(def jruby-9k-version "9.1.16.0-1")

(defn deploy-info
  [url]
  { :url url
    :username :env/nexus_jenkins_username
    :password :env/nexus_jenkins_password
    :sign-releases false })

(def heap-size-from-profile-clj
  (let [profile-clj (io/file (System/getenv "HOME") ".lein" "profiles.clj")]
    (if (.exists profile-clj)
      (-> profile-clj
        slurp
        read-string
        (get-in [:user :puppetserver-heap-size])))))

(defn heap-size
  [default-heap-size heap-size-type]
  (or
    (System/getenv "PUPPETSERVER_HEAP_SIZE")
    heap-size-from-profile-clj
    (do
      (println "Using" default-heap-size heap-size-type
        "heap since not set via PUPPETSERVER_HEAP_SIZE environment variable or"
        "user.puppetserver-heap-size in ~/.lein/profiles.clj file. Set to at"
        "least 5G for best performance during test runs.")
      default-heap-size)))

(def figwheel-version "0.3.7")
(def cljsbuild-version "1.1.5")

(defproject puppetlabs/puppetserver ps-version
  :description "Puppet Server"

  :min-lein-version "2.7.1"

  :parent-project {:coords [puppetlabs/clj-parent "1.7.17"]
                   :inherit [:managed-dependencies]}

  :dependencies [[org.clojure/clojure]

                 [slingshot]
                 [circleci/clj-yaml]
                 [org.yaml/snakeyaml]
                 [commons-lang]
                 [commons-io]

                 [clj-time]
                 [prismatic/schema]
                 [me.raynes/fs]
                 [liberator]
                 [org.apache.commons/commons-exec]
                 [io.dropwizard.metrics/metrics-core]
                 [com.fasterxml.jackson.module/jackson-module-afterburner]

                 ;; We do not currently use this dependency directly, but
                 ;; we have documentation that shows how users can use it to
                 ;; send their logs to logstash, so we include it in the jar.
                 ;; we may use it directly in the future
                 ;; We are using an exlusion here because logback dependencies should
                 ;; be inherited from trapperkeeper to avoid accidentally bringing
                 ;; in different versions of the three different logback artifacts
                 [net.logstash.logback/logstash-logback-encoder]

                 [puppetlabs/jruby-utils "1.1.0"]
                 [puppetlabs/jruby-deps ~jruby-1_7-version]

                 ;; JRuby 1.7.x and trapperkeeper (via core.async) both bring in
                 ;; asm dependencies.  Deferring to clj-parent to resolve the version.
                 [org.ow2.asm/asm-all]

                 [puppetlabs/trapperkeeper]
                 [puppetlabs/trapperkeeper-authorization]
                 [puppetlabs/trapperkeeper-comidi-metrics]
                 [puppetlabs/trapperkeeper-metrics]
                 [puppetlabs/trapperkeeper-scheduler]
                 [puppetlabs/trapperkeeper-status]
                 [puppetlabs/kitchensink]
                 [puppetlabs/ssl-utils]
                 [puppetlabs/ring-middleware]
                 [puppetlabs/dujour-version-check]
                 [puppetlabs/http-client]
                 [puppetlabs/comidi]
                 [puppetlabs/i18n]

                 ;; dependencies for clojurescript dashboard
                 [puppetlabs/cljs-dashboard-widgets]
                 [org.clojure/clojurescript]
                 [cljs-http "0.1.36"]]

  :main puppetlabs.trapperkeeper.main

  :pedantic? :abort

  :source-paths ["src/clj"]
  :java-source-paths ["src/java"]

  :test-paths ["test/unit" "test/integration"]
  :resource-paths ["resources" "src/ruby" "target/js-resources"]

  :repositories [["releases" "https://artifactory.delivery.puppetlabs.net/artifactory/clojure-releases__local/"]
                 ["snapshots" "https://artifactory.delivery.puppetlabs.net/artifactory/clojure-snapshots__local/"]]

  :plugins [[lein-parent "0.3.1"]
            [puppetlabs/i18n "0.8.0"]]

  :uberjar-name "puppet-server-release.jar"
  :lein-ezbake {:vars {:user "puppet"
                       :group "puppet"
                       :build-type "foss"
                       :java-args ~(str "-Xms2g -Xmx2g "
                                     "-Djruby.logger.class=com.puppetlabs.jruby_utils.jruby.Slf4jLogger")
                       :create-dirs ["/opt/puppetlabs/server/data/puppetserver/jars"]
                       :repo-target "puppet5"
                       :nonfinal-repo-target "puppet5-nightly"
                       :bootstrap-source :services-d
                       :logrotate-enabled false}
                :resources {:dir "tmp/ezbake-resources"}
                :config-dir "ezbake/config"
                :system-config-dir "ezbake/system-config"
                :additional-uberjars [[puppetlabs/jruby-deps ~jruby-9k-version]
                                      [puppetlabs/jruby-deps ~jruby-1_7-version]]}

  :deploy-repositories [["releases" ~(deploy-info "https://artifactory.delivery.puppetlabs.net/artifactory/clojure-releases__local/")]
                        ["snapshots" ~(deploy-info "https://artifactory.delivery.puppetlabs.net/artifactory/clojure-snapshots__local/")]]

  ;; By declaring a classifier here and a corresponding profile below we'll get an additional jar
  ;; during `lein jar` that has all the code in the test/ directory. Downstream projects can then
  ;; depend on this test jar using a :classifier in their :dependencies to reuse the test utility
  ;; code that we have.
  :classifiers [["test" :testutils]]

  :cljsbuild {:builds {:app {:source-paths ["src/cljs"]
                             :compiler {:output-to     "target/js-resources/puppetlabs/puppetserver/public/js/puppetserver-dashboard.js"
                                        :output-dir    "target/js-resources/puppetlabs/puppetserver/public/js/out"
                                        :asset-path   "js/out"
                                        :optimizations :none
                                        :pretty-print  true
                                        :main "puppetlabs.puppetserver.dashboard.production"}}}}
  :hooks [leiningen.cljsbuild]

  :profiles {:dev {:source-paths  ["dev"]
                   :dependencies  [[org.clojure/tools.namespace]
                                   [puppetlabs/trapperkeeper-webserver-jetty9 nil]
                                   [puppetlabs/trapperkeeper-webserver-jetty9 nil :classifier "test"]
                                   [puppetlabs/trapperkeeper nil :classifier "test" :scope "test"]
                                   [puppetlabs/trapperkeeper-metrics :classifier "test" :scope "test"]
                                   [puppetlabs/kitchensink nil :classifier "test" :scope "test"]
                                   [ring-basic-authentication]
                                   [ring-mock]
                                   [grimradical/clj-semver "0.3.0" :exclusions [org.clojure/clojure]]
                                   [beckon]
                                   [com.cemerick/url "0.1.1"]

                                   ;; Including this to avoid a logback version conflict when running
                                   ;; 'lein figwheel'.
                                   [ch.qos.logback/logback-classic]

                                   ;; dependencies for cljs development
                                   [leiningen "2.7.1" :exclusions [org.codehaus.plexus/plexus-utils
                                                                   org.clojure/tools.cli]]
                                   [cljsbuild ~cljsbuild-version]

                                   [figwheel ~figwheel-version :exclusions [org.clojure/clojure]]]
                   ;; dev profile config for clojurescript dev
                   :plugins [[lein-cljsbuild ~cljsbuild-version]
                             [lein-figwheel ~figwheel-version
                              :exclusions [org.clojure/clojure
                                           org.clojure/core.cache
                                           commons-io
                                           commons-codec]]]
                   :figwheel {:http-server-root "puppetlabs/puppetserver/public"
                              :server-port 3449
                              :repl false}
                   :cljsbuild {:builds {:app {:source-paths ["dev-cljs"]
                                              :compiler {:main "puppetlabs.puppetserver.dashboard.dev"
                                                         :source-map true}}}}
                   ; SERVER-332, enable SSLv3 for unit tests that exercise SSLv3
                   :jvm-opts      ["-Djava.security.properties=./dev-resources/java.security"]}

             :testutils {:source-paths ^:replace ["test/unit" "test/integration"]}
             :test {
                    ;; NOTE: In core.async version 0.2.382, the default size for
                    ;; the core.async dispatch thread pool was reduced from
                    ;; (42 + (2 * num-cpus)) to... eight.  The jruby metrics tests
                    ;; use core.async and need more than eight threads to run
                    ;; properly; this setting overrides the default value.  Without
                    ;; it the metrics tests will hang.
                    :jvm-opts ["-Dclojure.core.async.pool-size=50"]
                    }

             :ezbake {:dependencies ^:replace [;;;;;;;;;;;;;;;;;;;;;;;;;;;;;;;;;;;;;;;;;;;;;;;;;;;;;
                                               ;; NOTE: we need to explicitly pass in `nil` values
                                               ;; for the version numbers here in order to correctly
                                               ;; inherit the versions from our parent project.
                                               ;; This is because of a bug in lein 2.7.1 that
                                               ;; prevents the deps from being processed properly
                                               ;; with `:managed-dependencies` when you specify
                                               ;; dependencies in a profile.  See:
                                               ;; https://github.com/technomancy/leiningen/issues/2216
                                               ;; Hopefully we can remove those `nil`s (if we care)
                                               ;; and this comment when lein 2.7.2 is available.
                                               ;;;;;;;;;;;;;;;;;;;;;;;;;;;;;;;;;;;;;;;;;;;;;;;;;;;;;

                                               ;; we need to explicitly pull in our parent project's
                                               ;; clojure version here, because without it, lein
                                               ;; brings in its own version, and older versions of
                                               ;; lein depend on clojure 1.6.
                                               [org.clojure/clojure nil]
                                               [puppetlabs/puppetserver ~ps-version :exclusions [puppetlabs/jruby-deps]]
                                               [puppetlabs/trapperkeeper-webserver-jetty9 nil]
                                               [org.clojure/tools.nrepl nil]]
<<<<<<< HEAD
                      :plugins [[puppetlabs/lein-ezbake "1.8.5"]]
=======
                      :plugins [[puppetlabs/lein-ezbake "1.8.10"]]
>>>>>>> 874a911f
                      :name "puppetserver"}
             :uberjar {:aot [puppetlabs.trapperkeeper.main]
                       :dependencies [[puppetlabs/trapperkeeper-webserver-jetty9 nil]]}
             :ci {:plugins [[lein-pprint "1.1.1"]
                            [lein-exec "0.3.7"]]}
             :voom {:plugins [[lein-voom "0.1.0-20150115_230705-gd96d771" :exclusions [org.clojure/clojure]]]}
             :jruby9k {:dependencies [[puppetlabs/jruby-deps ~jruby-9k-version]]}}

  :test-selectors {:integration :integration
                   :unit (complement :integration)}

  :aliases {"gem" ["trampoline" "run" "-m" "puppetlabs.puppetserver.cli.gem" "--config" "./dev/puppetserver.conf" "--"]
            "ruby" ["trampoline" "run" "-m" "puppetlabs.puppetserver.cli.ruby" "--config" "./dev/puppetserver.conf" "--"]
            "irb" ["trampoline" "run" "-m" "puppetlabs.puppetserver.cli.irb" "--config" "./dev/puppetserver.conf" "--"]}

  :jvm-opts ["-Djruby.logger.class=com.puppetlabs.jruby_utils.jruby.Slf4jLogger"
             "-XX:+UseG1GC"
             ~(str "-Xms" (heap-size "1G" "min"))
             ~(str "-Xmx" (heap-size "2G" "max"))]

  :repl-options {:init-ns dev-tools}

  ;; This is used to merge the locales.clj of all the dependencies into a single
  ;; file inside the uberjar
  :uberjar-merge-with {"locales.clj"  [(comp read-string slurp)
                                       (fn [new prev]
                                         (if (map? prev) [new prev] (conj prev new)))
                                       #(spit %1 (pr-str %2))]}
  )<|MERGE_RESOLUTION|>--- conflicted
+++ resolved
@@ -213,11 +213,7 @@
                                                [puppetlabs/puppetserver ~ps-version :exclusions [puppetlabs/jruby-deps]]
                                                [puppetlabs/trapperkeeper-webserver-jetty9 nil]
                                                [org.clojure/tools.nrepl nil]]
-<<<<<<< HEAD
-                      :plugins [[puppetlabs/lein-ezbake "1.8.5"]]
-=======
                       :plugins [[puppetlabs/lein-ezbake "1.8.10"]]
->>>>>>> 874a911f
                       :name "puppetserver"}
              :uberjar {:aot [puppetlabs.trapperkeeper.main]
                        :dependencies [[puppetlabs/trapperkeeper-webserver-jetty9 nil]]}
