<<<<<<< HEAD
(def tk-version "1.1.1")
(def tk-jetty-version "1.3.1")
(def ks-version "1.1.0")
(def ps-version "2.1.0-SNAPSHOT")
=======
(def tk-version "1.1.0")
(def tk-jetty-version "1.3.0")
(def ks-version "1.0.0")
(def ps-version "2.1.0-master-SNAPSHOT")
>>>>>>> d6ab5cf3

(defn deploy-info
  [url]
  { :url url
    :username :env/nexus_jenkins_username
    :password :env/nexus_jenkins_password
    :sign-releases false })

(defproject puppetlabs/puppetserver ps-version
  :description "Puppet Server"

  :dependencies [[org.clojure/clojure "1.6.0"]
                 [puppetlabs/trapperkeeper ~tk-version]
                 [puppetlabs/kitchensink ~ks-version]
                 [puppetlabs/ssl-utils "0.8.0"]
                 [puppetlabs/dujour-version-check "0.1.2" :exclusions [org.clojure/tools.logging]]
                 [puppetlabs/http-client "0.4.4"]
                 [org.jruby/jruby-core "1.7.19"
                  :exclusions
                  [com.github.jnr/jffi com.github.jnr/jnr-x86asm com.github.jnr/jnr-ffi
                   org.ow2.asm/asm org.ow2.asm/asm-commons org.ow2.asm/asm-analysis
                   org.ow2.asm/asm-util com.github.jnr/jnr-constants]]
                 ;; NOTE: the JRuby poms (as of 1.7.18) had some conflicting transitive dependencies
                 ;; which necessitated the above exclusions and the following explicit versions of
                 ;; those transitive deps.  We should check to see if this issue is resolved
                 ;; in 1.7.19.
                 [com.github.jnr/jffi "1.2.7"]
                 [com.github.jnr/jffi "1.2.7" :classifier "native"]
                 [com.github.jnr/jnr-x86asm "1.0.2"]
                 [com.github.jnr/jnr-ffi "2.0.1"]
                 [com.github.jnr/jnr-constants "0.8.6"]
                 ;; NOTE: jruby-stdlib packages some unexpected things inside
                 ;; of its jar; please read the detailed notes above the
                 ;; 'uberjar-exclusions' example toward the end of this file.
                 [org.jruby/jruby-stdlib "1.7.19"]
                 [org.clojure/data.json "0.2.3"]
                 [org.clojure/tools.macro "0.1.5"]
                 [joda-time "2.5"]
                 [clj-time "0.6.0"]
                 [liberator "0.12.0"]
                 [puppetlabs/comidi "0.1.1"]
                 [me.raynes/fs "1.4.5"]
                 [prismatic/schema "0.4.0"]
                 [commons-lang "2.6"]
                 [commons-io "2.4"]
                 [commons-codec "1.9"]
                 [clj-yaml "0.4.0" :exclusions [org.yaml/snakeyaml]]
                 [slingshot "0.10.3"]
                 [cheshire "5.3.1"]
                 [trptcolin/versioneer "0.1.0"]]

  :main puppetlabs.trapperkeeper.main

  :pedantic? :abort

  :source-paths ["src/clj"]
  :java-source-paths ["src/java"]
  :test-paths ["test/unit" "test/integration"]
  :resource-paths ["resources" "src/ruby"]

  :repositories [["releases" "http://nexus.delivery.puppetlabs.net/content/repositories/releases/"]
                 ["snapshots" "http://nexus.delivery.puppetlabs.net/content/repositories/snapshots/"]]

  :plugins [[lein-release "1.0.5" :exclusions [org.clojure/clojure]]]

  :uberjar-name "puppet-server-release.jar"
  :lein-ezbake {:vars {:user "puppet"
                       :group "puppet"
                       :start-timeout "120"
                       :build-type "foss"
                       :java-args "-Xms2g -Xmx2g -XX:MaxPermSize=256m"
                       :repo-target "PC1"}
                :resources {:dir "tmp/ezbake-resources"}
                :config-dir "ezbake/config"}

  :lein-release {:scm         :git
                 :deploy-via  :lein-deploy}

  :deploy-repositories [["releases" ~(deploy-info "http://nexus.delivery.puppetlabs.net/content/repositories/releases/")]
                        ["snapshots" ~(deploy-info "http://nexus.delivery.puppetlabs.net/content/repositories/snapshots/")]]

  :profiles {:dev {:source-paths  ["dev"]
                   :dependencies  [[org.clojure/tools.namespace "0.2.4"]
                                   [puppetlabs/trapperkeeper-webserver-jetty9 ~tk-jetty-version]
                                   [puppetlabs/trapperkeeper-webserver-jetty9 ~tk-jetty-version :classifier "test"]
                                   [puppetlabs/trapperkeeper ~tk-version :classifier "test" :scope "test"]
                                   [puppetlabs/kitchensink ~ks-version :classifier "test" :scope "test"]
                                   [ring-basic-authentication "1.0.5"]
                                   [ring-mock "0.1.5"]
                                   [spyscope "0.1.4" :exclusions [clj-time]]
                                   [grimradical/clj-semver "0.3.0" :exclusions [org.clojure/clojure]]]
                   :injections    [(require 'spyscope.core)]
                   ; SERVER-332, enable SSLv3 for unit tests that exercise SSLv3
                   :jvm-opts      ["-Djava.security.properties=./dev-resources/java.security"]}

             :ezbake {:dependencies ^:replace [[puppetlabs/puppetserver ~ps-version]
                                               [puppetlabs/trapperkeeper-webserver-jetty9 ~tk-jetty-version]
                                               [org.clojure/tools.nrepl "0.2.3"]]
                      :plugins [[puppetlabs/lein-ezbake "0.3.3"]]
                      :name "puppetserver"}
             :uberjar {:aot [puppetlabs.trapperkeeper.main]
                       :dependencies [[puppetlabs/trapperkeeper-webserver-jetty9 ~tk-jetty-version]]}
             :ci {:plugins [[lein-pprint "1.1.1"]]}
             :voom {:plugins [[lein-voom "0.1.0-20150115_230705-gd96d771" :exclusions [org.clojure/clojure]]]}}

  :test-selectors {:integration :integration
                   :unit (complement :integration)}

  :aliases {"gem" ["trampoline" "run" "-m" "puppetlabs.puppetserver.cli.gem"]
            "ruby" ["trampoline" "run" "-m" "puppetlabs.puppetserver.cli.ruby"]
            "irb" ["trampoline" "run" "-m" "puppetlabs.puppetserver.cli.irb"]}

  ; tests use a lot of PermGen (jruby instances)
  :jvm-opts ["-XX:MaxPermSize=256m"]

  :repl-options {:init-ns user}

  ;; NOTE: jruby-stdlib packages some unexpected things inside
  ;; of its jar.  e.g., it puts a pre-built copy of the bouncycastle
  ;; jar into its META-INF directory.  This is highly undesirable
  ;; for projects that already have a dependency on a different
  ;; version of bouncycastle.  Therefore, when building uberjars,
  ;; you should take care to exclude the things that you don't want
  ;; in your final jar.  Here is an example of how you could exclude
  ;; that from the final uberjar:
  :uberjar-exclusions [#"META-INF/jruby.home/lib/ruby/shared/org/bouncycastle"]
  )<|MERGE_RESOLUTION|>--- conflicted
+++ resolved
@@ -1,14 +1,7 @@
-<<<<<<< HEAD
 (def tk-version "1.1.1")
 (def tk-jetty-version "1.3.1")
 (def ks-version "1.1.0")
-(def ps-version "2.1.0-SNAPSHOT")
-=======
-(def tk-version "1.1.0")
-(def tk-jetty-version "1.3.0")
-(def ks-version "1.0.0")
 (def ps-version "2.1.0-master-SNAPSHOT")
->>>>>>> d6ab5cf3
 
 (defn deploy-info
   [url]
