--- conflicted
+++ resolved
@@ -209,15 +209,11 @@
                                                [puppetlabs/puppetserver ~ps-version]
                                                [puppetlabs/trapperkeeper-webserver-jetty9 nil]
                                                [org.clojure/tools.nrepl nil]]
-<<<<<<< HEAD
                       :plugins [[lein-cljsbuild ~cljsbuild-version
                                  :exclusions [org.clojure/clojurescript
                                               org.apache.commons/commons-compress]]
-                                [puppetlabs/lein-ezbake "1.8.1"]]
+                                [puppetlabs/lein-ezbake "1.8.5"]]
                       :hooks [leiningen.cljsbuild]
-=======
-                      :plugins [[puppetlabs/lein-ezbake "1.8.5"]]
->>>>>>> 9e7871de
                       :name "puppetserver"}
              :uberjar {:aot [puppetlabs.trapperkeeper.main]
                        :dependencies [[puppetlabs/trapperkeeper-webserver-jetty9 nil]]}
