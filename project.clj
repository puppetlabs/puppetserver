--- conflicted
+++ resolved
@@ -147,15 +147,9 @@
                                                ;; lein depend on clojure 1.6.
                                                [org.clojure/clojure nil]
                                                [puppetlabs/puppetserver ~ps-version]
-<<<<<<< HEAD
                                                [puppetlabs/trapperkeeper-webserver-jetty9 ~tk-jetty9-version]
                                                [org.clojure/tools.nrepl nil]]
-                      :plugins [[puppetlabs/lein-ezbake "1.1.15"]]
-=======
-                                               [puppetlabs/trapperkeeper-webserver-jetty9 ~tk-jetty-version]
-                                               [org.clojure/tools.nrepl "0.2.3"]]
                       :plugins [[puppetlabs/lein-ezbake "1.1.17"]]
->>>>>>> ce432e1a
                       :name "puppetserver"}
              :uberjar {:aot [puppetlabs.trapperkeeper.main]
                        :dependencies [[puppetlabs/trapperkeeper-webserver-jetty9 ~tk-jetty9-version]]}
