--- conflicted
+++ resolved
@@ -37,19 +37,12 @@
      :webserver             {:client-auth "want"
                              :ssl-host    "localhost"
                              :ssl-port    8140}
-<<<<<<< HEAD
      :certificate-authority {:certificate-status {:client-whitelist       []
                                                   :authorization-required false}}
      :web-router-service    {:puppetlabs.services.ca.certificate-authority-service/certificate-authority-service "/puppet-ca"
                              :puppetlabs.services.master.master-service/master-service "/puppet"
-                             :puppetlabs.services.puppet-admin.puppet-admin-service/puppet-admin-service         "/admin"
+                             :puppetlabs.services.puppet-admin.puppet-admin-service/puppet-admin-service "/puppet-admin-api"
                              :puppetlabs.services.legacy-routes.legacy-routes-service/legacy-routes-service ""}
-=======
-     :certificate-authority {:certificate-status {:client-whitelist []}}
-     :web-router-service    {:puppetlabs.services.ca.certificate-authority-service/certificate-authority-service ""
-                             :puppetlabs.services.master.master-service/master-service ""
-                             :puppetlabs.services.puppet-admin.puppet-admin-service/puppet-admin-service "/puppet-admin-api"}
->>>>>>> fc26b16f
      :puppet-admin          {:client-whitelist       []
                              :authorization-required false}}))
 
